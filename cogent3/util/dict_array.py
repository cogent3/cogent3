--- conflicted
+++ resolved
@@ -368,11 +368,7 @@
             return '%s dimensional %s' % (
                 len(self.names), type(self).__name__)
         row_ids = len(self.names) == 2
-<<<<<<< HEAD
-        t = Table(heading, rows=a, digits=3, row_ids=row_ids)
-=======
         t = Table(heading, rows=a, digits=3, row_ids=row_ids, max_width=80)
->>>>>>> 9e31e829
         return t._repr_html_(include_shape=False)
 
 
