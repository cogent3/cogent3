#!/usr/bin/env python
"""Generally useful utility classes and methods.
"""

import types
import sys
from time import clock
from datetime import datetime
from random import randrange, choice, randint
from sys import maxsize
from os import popen, remove, makedirs, getenv
from os.path import join, abspath, exists, isdir
from tempfile import gettempdir
from numpy import logical_not, sum
from pickle import dumps, loads
from gzip import GzipFile, open as gzip_open
from bz2 import open as bzip_open
import hashlib

__author__ = "Rob Knight"
__copyright__ = "Copyright 2007-2016, The Cogent Project"
__credits__ = ["Rob Knight", "Peter Maxwell", "Amanda Birmingham",
               "Sandra Smit", "Zongzhi Liu", "Daniel McDonald",
               "Kyle Bittinger", "Marcin Cieslik"]
__license__ = "GPL"
__version__ = "3.0a1"
__maintainer__ = "Rob Knight"
__email__ = "rob@spot.colorado.edu"
__status__ = "Production"


def bytes_to_string(data):
    """returns a string if data is bytes, otherwise returns original"""
    if isinstance(data, bytes):
        data = data.decode('utf_8')
    return data

def open_(filename, mode='rt', **kwargs):
    """open that handles different compression"""
    op = {'gz': gzip_open, 'bz2': bzip_open}.get(
        filename.split('.')[-1], open)
    return op(filename, mode, **kwargs)

def get_format_suffixes(filename):
    """returns compression and/or file suffixes"""
    if '.' not in filename:
        return None, None
    
    compression_suffixes = ("bz2", "gz")
    filename = filename.split(".")
    suffixes = filename[1:] if len(filename) == 2 else filename[-2:]
    if suffixes[-1] in compression_suffixes:
        cmp_suffix = suffixes.pop(-1)
    else:
        cmp_suffix = None
    
    if suffixes:
        suffix = suffixes[-1]
    else:
        suffix = None
    return  suffix, cmp_suffix
    

class FilePath(str):
    """ Hold paths for proper handling

        Paths in this sense are filenames, directory paths, or filepaths.
        Some examples include:
         file.txt
         ./path/to/file.txt
         ./path/to/dir/
         /path/to/file.txt
         .
         /

        The purpose of this class is to allow all paths to be handled the
         same since they sometimes need to be treated differently than
         simple strings. For example, if a path has a space in it, and it
         is being passed to system, it needs to be wrapped in quotes. But,
         you wouldn't want it as a string wrapped in quotes b/c, e.g.,
         isabs('"/absolute/path"') == False, b/c the first char is a ", not
         a /.

        * This would make more sense to call Path, but that conflicts with
            the ResultPath.Path attribute. I'm not sure what to do about this
            and want to see what others think. Once finalized, a global
            replace should take care of making the switch.

    """
    def __new__(cls, path):
        try:
            return str.__new__(cls, path.strip('"'))
        except AttributeError:
            return str.__new__(cls, '')

    def __str__(self):
        """ wrap self in quotes, or return the empty string if self == '' """
        if self == '':
            return ''
        return ''.join(['"', self, '"'])

    def __add__(self, other):
        return FilePath(''.join([self, other]))


<<<<<<< HEAD
def get_tmp_filename(tmp_dir=gettempdir(), prefix="tmp", suffix=".txt",
                     result_constructor=FilePath):
    """ Generate a temporary filename and return as a FilePath object

        tmp_dir: the directory to house the tmp_filename (default: '/tmp')
        prefix: string to append to beginning of filename (default: 'tmp')
            Note: It is very useful to have prefix be descriptive of the
            process which is creating the temporary file. For example, if
            your temp file will be used to build a temporary blast database,
            you might pass prefix=TempBlastDB
        suffix: the suffix to be appended to the temp filename (default '.txt')
        result_constructor: the constructor used to build the result filename
            (default: cogent3.app.parameters.FilePath). Note that joining
            FilePath objects with one another or with strings, you must use
            the + operator. If this causes trouble, you can pass str as the
            the result_constructor.
    """
    # check not none
    if not tmp_dir:
        tmp_dir = ""
    # if not current directory, append "/" if not already on path
    elif not tmp_dir.endswith("/"):
        tmp_dir += "/"

    chars = "abcdefghigklmnopqrstuvwxyz"
    picks = chars + chars.upper() + "0123456790"
    return result_constructor(tmp_dir) + result_constructor(prefix) +\
        result_constructor("%s%s" %
                           (''.join([choice(picks) for i in range(20)]), suffix))


def safe_md5(open_file, block_size=2**20):
    """Computes an md5 sum without loading the file into memory

    This method is based on the answers given in:
    http://stackoverflow.com/questions/1131220/get-md5-hash-of-a-files-without-open-it-in-python
    """
    md5 = hashlib.md5()
    data = True
    while data:
        data = open_file.read(block_size)
        if data:
            md5.update(data.encode('utf8'))

    return md5

=======
>>>>>>> 56eec784

def identity(x):
    """Identity function: useful for avoiding special handling for None."""
    return x


def if_(test, true_result, false_result):
    """Convenience function for one-line if/then/else with known return values.

    Note that both true_result and false_result are evaluated, which is not the
    case for the normal if/then/else, so don't use if one branch might fail.

    Additionally, true_result and false_result must be expressions, not
    statements (so print and raise will not work, for example).
    """
    if test:
        return true_result
    else:
        return false_result


def iterable(item):
    """If item is iterable, returns item. Otherwise, returns [item].

    Useful for guaranteeing a result that can be iterated over.
    """
    try:
        iter(item)
        return item
    except TypeError:
        return [item]


def flatten(items):
    """Removes one level of nesting from items.

    items can be any sequence, but flatten always returns a list.
    """
    result = []
    for i in items:
        try:
            result.extend(i)
        except:
            result.append(i)
    return result


class DepthExceededError(Exception):
    pass


def curry(f, *a, **kw):
    """curry(f,x)(y) = f(x,y) or = lambda y: f(x,y)

    modified from python cookbook"""
    def curried(*more_a, **more_kw):
        return f(*(a + more_a), **dict(kw, **more_kw))

    # make docstring for curried funtion
    curry_params = []
    if a:
        curry_params.extend([e for e in a])
    if kw:
        curry_params.extend(['%s=%s' % (k, v) for k, v in list(kw.items())])
    # str it to prevent error in join()
    curry_params = list(map(str, curry_params))

    try:
        f_name = f.__name__
    except:  # e.g.  itertools.groupby failed .func_name
        f_name = '?'

    curried.__doc__ = ' curry(%s,%s)\n'\
        '== curried from %s ==\n %s'\
        % (f_name, ', '.join(curry_params), f_name, f.__doc__)

    return curried
# end curry


def is_iterable(obj):
    """return True if obj is iterable"""
    try:
        iter(obj)
    except TypeError as e:
        return False
    else:
        return True


def is_char(obj):
    """return True if obj is a char (str with lenth<=1)"""
    return isinstance(obj, str) and len(obj) <= 1

is_char_or_noniterable = lambda x: is_char(x) or\
    not is_iterable(x)

is_str_or_noniterable = lambda x: isinstance(x, str) or\
    not is_iterable(x)


def recursive_flatten(items, max_depth=None, curr_depth=1,
                      is_leaf=is_char_or_noniterable):
    """Removes all nesting from items, recursively.

    Note: Default max_depth is None, which removes all nesting (including
    unpacking strings). Setting max_depth unpacks a maximum of max_depth levels
    of nesting, but will not raise exception if the structure is not really
    that deep (instead, will just remove the nesting that exists). If max_depth
    is 0, will not remove any nesting (note difference from setting max_depth
    to None).

    is_leaf: a predicate for 'leaf node'.  The default is_char_or_noniterable
    removes all nesting. is_str_or_noniterable removes all nesting sequences
    except strings. is_leaf=not_list_tuple removes only nesting list or tuple
    , which is considerably faster and recommended for general use.
    """
    result = []
    for i in items:
        if max_depth is not None and curr_depth > max_depth \
                or is_leaf(i):
            result.append(i)
        else:
            result.extend(recursive_flatten(i,
                                            max_depth, curr_depth + 1, is_leaf))
    return result
# end recursive_flatten


def not_list_tuple(obj):
    """return False if obj is a list or a tuple"""
    return not isinstance(obj, (list, tuple))

list_flatten = curry(recursive_flatten, is_leaf=not_list_tuple)


def unflatten(data, row_width, keep_extras=False):
    """Converts items in data into a list of row_width-length lists.

    row_width must be an integer. Will raise error if zero.

    data can be any sequence type, but results will always be lists at the
    first level (including the common case of a list containing one sequence).

    Any items left over after the last complete row will be discarded. This
    means that the number of items in data need not be divisible by row_width.

    This function does _not_ reverse the effect of zip, since the lists it
    produces are not interleaved. If the list of lists were treated as a 2-d
    array, its transpose would be the reverse of the effect of zip (i.e. the
    original lists would be columns, not rows).
    """
    if row_width < 1:
        raise ValueError("unflatten: row_width must be at least 1.")
    result = []
    num_items = len(data)
    slices = num_items // row_width
    for s in range(slices):
        result.append(data[s * row_width:(s + 1) * row_width])
    if keep_extras:
        last_slice = data[slices * row_width:]
        if last_slice:
            result.append(last_slice)
    return result


def select(order, items):
    """Returns the elements from items specified in order, a list of indices.

    Builds up a list containing the ith element in items for each item in order,
    which must be a list of valid keys into items.

    Example: vowels = select([0, 4, 8], 'abcdefghijklm')

    Can also be used to emulate Perl's hash slices.

    Example: reverse_vowel_freqs = select('ea', {'a':1,'b':5,'c':2,'d':4,'e':6})

    Return type is a list of whatever type the elements in items are.
    """
    return list(map(items.__getitem__, order))


def add_lowercase(d):
    """Adds lowercase version of keys in d to itself. Converts vals as well.

    Should work on sequences of strings as well as strings.

    Now also works on strings and sets.
    """
    if hasattr(d, 'lower'):  # behaves like a string
        return d + d.lower()
    elif not hasattr(d, 'items'):  # not a dict
        items = list(d)
        return d.__class__(items + [i.lower() for i in items])

    # otherwise, assume dict-like behavior
    for key, val in list(d.items()):
        try:
            new_key = key.lower()
        except:  # try to make tuple out of arbitrary sequence
            try:
                new_key = []
                for k in key:
                    try:
                        new_key.append(k.lower())
                    except:
                        new_key.append(k)
                new_key = tuple(new_key)
            except:
                new_key = key
        try:
            new_val = val.lower()
        except:
            new_val = val  # don't care if we couldn't convert it
        if new_key not in d:  # don't overwrite existing lcase keys
            d[new_key] = new_val
    return d


def InverseDict(d):
    """Returns inverse of d, setting keys to values and vice versa.

    Note: if more than one key has the same value, returns an arbitrary key
    for that value (overwrites with the last one encountered in the iteration).

    Can be invoked with anything that can be an argument for dict(), including
    an existing dict or a list of tuples. However, keys are always inserted in
    arbitrary order rather than input order.

    WARNING: will fail if any values are unhashable, e.g. if they are dicts or
    lists.
    """
    if isinstance(d, dict):
        temp = d
    else:
        temp = dict(d)
    return dict([(val, key) for key, val in temp.items()])


def InverseDictMulti(d):
    """Returns inverse of d, setting keys to values and values to list of keys.

    Note that each value will _always_ be a list, even if one item.

    Can be invoked with anything that can be an argument for dict(), including
    an existing dict or a list of tuples. However, keys are always appended in
    arbitrary order, not the input order.

    WARNING: will fail if any values are unhashable, e.g. if they are dicts or
    lists.
    """
    if isinstance(d, dict):
        temp = d
    else:
        temp = dict(d)
    result = {}
    for key, val in temp.items():
        if val not in result:
            result[val] = []
        result[val].append(key)
    return result


def DictFromPos(seq):
    """Returns dict mapping items to list of positions of those items in seq.

    Always assigns values as lists, even if the item appeared only once.

    WARNING: will fail if items in seq are unhashable, e.g. if seq is a list of
    lists.
    """
    result = {}
    for i, s in enumerate(seq):
        if s not in result:
            result[s] = []
        result[s].append(i)
    return result


def DictFromFirst(seq):
    """Returns dict mapping each item to index of its first occurrence in seq.

    WARNING: will fail if items in seq are unhashable, e.g. if seq is a list of
    lists.
    """
    result = {}
    for i, s in enumerate(seq):
        if s not in result:
            result[s] = i
    return result


def DictFromLast(seq):
    """Returns dict mapping each item to index of its last occurrence in seq.

    WARNING: will fail if items in seq are unhashable, e.g. if seq is a list of
    lists.
    """
    return dict([(item, index) for index, item in enumerate(seq)])


def DistanceFromMatrix(matrix):
    """Returns function(i,j) that looks up matrix[i][j].

    Useful for maintaining flexibility about whether a function is computed
    or looked up.

    Matrix can be a 2D dict (arbitrary keys) or list (integer keys).
    """
    def result(i, j):
        return matrix[i][j]
    return result


def PairsFromGroups(groups):
    """Returns dict such that d[(i,j)] exists iff i and j share a group.

    groups must be a sequence of sequences, e.g a list of strings.
    """
    result = {}
    for group in groups:
        for i in group:
            for j in group:
                result[(i, j)] = None
    return result


class ClassChecker(object):
    """Container for classes: 'if t in x == True' if t is the right class."""

    def __init__(self, *Classes):
        """Returns a new ClassChecker that accepts specified classes."""
        type_type = type(str)
        for c in Classes:
            if type(c) != type_type:
                raise TypeError(
                    "ClassChecker found non-type object '%s' in parameter list." % c)
        self.Classes = list(Classes)

    def __contains__(self, item):
        """Returns True if item is a subclass of one of the classes in self."""
        for c in self.Classes:
            if isinstance(item, c):
                return True
        return False

    def __str__(self):
        """Informal string representation: returns list"""
        return str(self.Classes)


class Delegator(object):
    """Mixin class that forwards unknown attributes to a specified object.

    Handles properties correctly (this was somewhat subtle).

    WARNING: If you are delegating to an object that pretends to have every
    attribute (e.g. a MappedRecord), you _must_ bypass normal attribute access
    in __init__ of your subclasses to ensure that the properties are set in
    the object itself, not in the object to which it delegates. Alternatively,
    you can initialize with None so that unhandled attributes are set in self,
    and then replace self._handler with your object right at the end of
    __init__. The first option is probably safer and more general.

    Warning: will not work on classes that use __slots__ instead of __dict__.
    """

    def __init__(self, obj):
        """Returns a new Delegator that uses methods of obj.

        NOTE: It's important that this bypasses the normal attribute setting
        mechanism, or there's an infinite loop between __init__ and
        __setattr__. However, subclasses should be able to use the normal
        mechanism with impunity.
        """
        self.__dict__['_handler'] = obj

    def __getattr__(self, attr):
        """Forwards unhandled attributes to self._handler.

        Sets _handler to None on first use if not already set.
        """
        handler = self.__dict__.setdefault('_handler', None)
        return getattr(handler, attr)

    def __setattr__(self, attr, value):
        """Forwards requests to change unhandled attributes to self._handler.

        This logic is rather complicated because of GenericRecord objects, which
        masquerade as having every attribute, which can be used as handlers for
        Delegators, which forward all requests to their handlers.

        Consequently, we need to check the following:

            1. Is attr in the object's __dict__? If so, set it in self.
            2. Does the handler have attr? If so, try to set it in handler.
            3. Does self lack the attr? If so, try to set it in handler.
            4. Did setting attr in the handler fail? If so, set it in self.
        """
        # if we're setting _handler, set it in dict directly (but complain if
        # it's self).
        if attr == '_handler':
            if value is self:
                raise ValueError("Can't set object to be its own handler.")
            self.__dict__['_handler'] = value
            return
        # check if the attribute is in this object's dict
        elif attr in self.__dict__:
            return object.__setattr__(self, attr, value)
        # then check if the class knows about it
        elif hasattr(self.__class__, attr):
            return object.__setattr__(self, attr, value)
        # then try to set it in the handler
        if hasattr(self._handler, attr) or not hasattr(self, attr):
            try:
                return setattr(self._handler, attr, value)
            except AttributeError:
                pass  # will try to create the attribute on self
        return object.__setattr__(self, attr, value)


class FunctionWrapper(object):
    """Wraps a function to hide it from a class so that it isn't a method."""

    def __init__(self, Function):
        self.Function = Function

    def __call__(self, *args, **kwargs):
        return self.Function(*args, **kwargs)


class ConstraintError(Exception):
    """Raised when constraint on a container is violated."""
    pass


class ConstrainedContainer(object):
    """Mixin class providing constraint checking to a container.

    Container should have a constraint property that __contains__ the items
    that will be allowed in the container. Can also have a mask property that
    contains a function that will be applied to each item (a) on checking the
    item for validity, and (b) on inserting the item in the container.

    WARNING: Because the mask is evaluated both when the item is checked and
    when it is inserted, any side-effects it has are applied _twice_. This
    means that any mask that mutates the object or changes global variables
    is unlikely to do what you want!
    """
    _constraint = None
    mask = FunctionWrapper(identity)

    def _mask_for_new(self):
        """Returns self.mask only if different from class data."""
        if self.mask is not self.__class__.mask:
            return self.mask
        else:
            return None

    def __init__(self, constraint=None, mask=None):
        """Returns new ConstrainedContainer, incorporating constraint.

        WARNING: Does not perform validation. It is the subclass's
        responsibility to perform validation during __init__ or __new__!
        """
        if constraint is not None:
            self._constraint = constraint
        if mask is not None:
            self.mask = mask

    def matches_constraint(self, constraint):
        """Returns True if all items in self are allowed."""
        # First checks if constraints are compatible. If not, or if the current
        # sequence has no constraint, does item by item search.

        # bail out if self or constraint is empty
        if not constraint or not self:
            return True
        # try checking constraints for compatibility
        if self.constraint:
            try:
                constraint_ok = True
                for c in self.constraint:
                    if c not in constraint:
                        constraint_ok = False
                        break
                if constraint_ok:
                    return True
            except TypeError:
                pass  # e.g. tried to check wrong type item in string alphabet

        # get here if either self.constraint is empty, or if we found an item
        # in self.constraint that wasn't in the other constraint. In either case,
        # we need to check self item by item.
        if self:
            try:
                for i in self:
                    if i not in constraint:
                        return False
            except TypeError:  # e.g. tried to check int in string alphabet
                return False
        return True

    def other_is_valid(self, other):
        """Returns True if other has only items allowed in self.constraint."""
        # First, checks other.Constrant for compatibility.
        # If other.constraint is incompatible, checks items in other.
        mask = self.mask
        constraint = self.constraint
        if not constraint or not other:
            return True  # bail out if empty
        try:
            # if other has a constraint, check whether it's compatible
            other_constraint = other.constraint
            if other_constraint:
                for c in map(mask, other_constraint):
                    if c not in constraint:
                        raise ConstraintError
                return True
        except (ConstraintError, AttributeError, TypeError):
            pass
        # get here if other doesn't have a constraint or if other's constraint
        # isn't valid on self's constraint.
        try:
            for item in map(mask, other):
                if item not in constraint:
                    return False
        except TypeError:
            return False  # e.g. tried to check int in str alphabet
        return True

    def item_is_valid(self, item):
        """Returns True if single item is in self.constraint."""
        try:
            if (not self.constraint) or self.mask(item) in self.constraint:
                return True
            else:
                return False
        except (TypeError, ConstraintError):  # wrong type or not allowed
            return False

    def sequence_is_valid(self, sequence):
        """Returns True if all items in sequence are in self.constraint."""
        is_valid = self.item_is_valid
        for i in map(self.mask, sequence):
            if not is_valid(i):
                return False
        return True

    def _get_constraint(self):
        """Accessor for constraint."""
        return self._constraint

    def _set_constraint(self, constraint):
        """Mutator for constraint."""
        if self.matches_constraint(constraint):
            self._constraint = constraint
        else:
            raise ConstraintError(
                "Sequence '%s' incompatible with constraint '%s'" % (self, constraint))

    constraint = property(_get_constraint, _set_constraint)


class ConstrainedString(str, ConstrainedContainer):
    """String that is always valid on a specified constraint."""
    def __new__(cls, data, constraint=None, mask=None):
        """Constructor class method for validated ConstrainedString."""
        mask = mask or cls.mask
        if data == '':
            pass  # map can't handle an empty sequence, sadly...
        elif isinstance(data, str):
            data = ''.join(map(mask, data))
        else:
            try:
                data = str(list(map(mask, data)))
            except (TypeError, ValueError):
                data = str(mask(data))
        new_string = str.__new__(cls, data)
        curr_constraint = constraint or new_string.constraint
        if curr_constraint and new_string:
            for c in new_string:
                try:
                    is_valid = c in curr_constraint
                except TypeError:
                    is_valid = False
                if not is_valid:
                    raise ConstraintError(
                        "Character '%s' not in constraint '%s'" % (c, curr_constraint))
        return new_string

    def __init__(self, data, constraint=None, mask=None):
        """Constructor for validated ConstrainedString."""
        ConstrainedContainer.__init__(self, constraint, mask)

    def __add__(self, other):
        """Returns copy of self added to copy of other if constraint correct."""
        if not self.other_is_valid(other):
            raise ConstraintError(
                "Sequence '%s' doesn't meet constraint" % other)
        result = self.__class__(str(self) + ''.join(map(self.mask, other)),
                                constraint=self.constraint)
        mask = self._mask_for_new()
        if mask:
            result.mask = mask
        return result

    def __mul__(self, multiplier):
        """Returns copy of self multiplied by multiplier."""
        result = self.__class__(str.__mul__(self, multiplier),
                                constraint=self.constraint)
        mask = self._mask_for_new()
        if mask:
            result.mask = mask
        return result

    def __rmul__(self, multiplier):
        """Returns copy of self multiplied by multiplier."""
        result = self.__class__(str.__rmul__(self, multiplier),
                                constraint=self.constraint)
        mask = self._mask_for_new()
        if mask:
            result.mask = mask
        return result

    def __getslice__(self, *args, **kwargs):
        """Make sure slice remembers the constraint."""
        result = self.__class__(str.__getslice__(self, *args, **kwargs),
                                constraint=self.constraint)
        mask = self._mask_for_new()
        if mask:
            result.mask = mask
        return result

    def __getitem__(self, index):
        """Make sure extended slice remembers the constraint."""
        items = str.__getitem__(self, index)
        if isinstance(index, slice):
            mask = self._mask_for_new()
            result = self.__class__(items, constraint=self.constraint)
            if mask:
                result.mask = mask
            return result
        else:
            return items


class MappedString(ConstrainedString):
    """As for ConstrainedString, but maps __contained__ and __getitem__."""

    def __contains__(self, item):
        """Ensure that contains applies the mask."""
        try:
            return super(MappedString, self).__contains__(self.mask(item))
        except (TypeError, ValueError):
            return False


class ConstrainedList(ConstrainedContainer, list):
    """List that is always valid on a specified constraint."""

    def __init__(self, data=None, constraint=None, mask=None):
        """Constructor for validated ConstrainedList."""
        ConstrainedContainer.__init__(self, constraint, mask)
        if data:
            self.extend(data)

    def __add__(self, other):
        """Returns copy of self added to copy of other if constraint correct."""
        result = self.__class__(list(self) + list(map(self.mask, other)),
                                constraint=self.constraint)
        mask = self._mask_for_new()
        if mask:
            result.mask = mask
        return result

    def __iadd__(self, other):
        """Adds other to self if constraint correct."""
        other = list(map(self.mask, other))
        if self.other_is_valid(other):
            return list.__iadd__(self, other)
        else:
            raise ConstraintError("Sequence '%s' has items not in constraint '%s'"
                                  % (other, self.constraint))

    def __mul__(self, multiplier):
        """Returns copy of self multiplied by multiplier."""
        result = self.__class__(list(self) * multiplier,
                                constraint=self.constraint)
        mask = self._mask_for_new()
        if mask:
            result.mask = mask
        return result

    def __rmul__(self, multiplier):
        """Returns copy of self multiplied by multiplier."""
        result = self.__class__(list(self) * multiplier,
                                constraint=self.constraint)
        mask = self._mask_for_new()
        if mask:
            result.mask = mask
        return result

    def __setitem__(self, index, item):
        """Sets self[index] to item if item in constraint. Handles slices"""
        if isinstance(index, slice):
            if not self.other_is_valid(item):
                raise ConstraintError("Sequence '%s' contains items not in constraint '%s'." %
                                      (item, self.constraint))
            item = list(map(self.mask, item))
        else:
            if not self.item_is_valid(item):
                raise ConstraintError("Item '%s' not in constraint '%s'" %
                                      (item, self.constraint))
            item = self.mask(item)
        list.__setitem__(self, index, item)

    def __setslice__(self, start, end, sequence):
        """Make sure invalid data can't get into slice."""
        if self.other_is_valid(sequence):
            list.__setslice__(self, start, end, list(map(self.mask, sequence)))
        else:
            raise ConstraintError("Sequence '%s' has items not in constraint '%s'"
                                  % (sequence, self.constraint))

    def append(self, item):
        """Appends item to self."""
        if not self.item_is_valid(item):
            raise ConstraintError("Item '%s' not in constraint '%s'" %
                                  (item, self.constraint))
        list.append(self, self.mask(item))

    def extend(self, sequence):
        """Appends sequence to self."""
        if self.other_is_valid(sequence):
            list.extend(self, list(map(self.mask, sequence)))
        else:
            raise ConstraintError("Some items in '%s' not in constraint '%s'"
                                  % (sequence, self.constraint))

    def insert(self, position, item):
        """Inserts item at position in self."""
        if not self.item_is_valid(item):
            raise ConstraintError("Item '%s' not in constraint '%s'" %
                                  (item, self.constraint))
        list.insert(self, position, self.mask(item))

    def __getslice__(self, *args, **kwargs):
        """Make sure slice remembers the constraint."""
        # to be deleted in py3
        val = list.__getslice__(self, *args, **kwargs)
        result = self.__class__(val, constraint=self.constraint)
        mask = self._mask_for_new()
        if mask:
            result.mask = mask
        return result

    def __getitem__(self, *args, **kwargs):
        """Make sure slice remembers the constraint."""
        if len(args) == 1 and type(args[0]) == int and not kwargs:
            val = list.__getitem__(self, args[0])
            return val

        val = list.__getitem__(self, *args, **kwargs)
        result = self.__class__(val, constraint=self.constraint)
        mask = self._mask_for_new()
        if mask:
            result.mask = mask
        return result


class MappedList(ConstrainedList):
    """As for ConstrainedList, but maps items on contains and getitem."""

    def __contains__(self, item):
        """Ensure that contains applies the mask."""
        try:
            return super(MappedList, self).__contains__(self.mask(item))
        except (TypeError, ValueError):
            return False


class ConstrainedDict(ConstrainedContainer, dict):
    """Dict containing only keys that are valid on a specified constraint.

    Default behavior when fed a sequence is to store counts of the items in
    that sequence, which is not the standard dict interface (should raise a
    ValueError instead) but which is surprisingly useful in practice.
    """
    value_mask = FunctionWrapper(identity)

    def _get_mask_and_valmask(self):
        """Helper method to check whether mask and value_mask were set."""
        if self.mask is self.__class__.mask:
            mask = None
        else:
            mask = self.mask

        if self.value_mask is self.__class__.value_mask:
            valmask = None
        else:
            valmask = self.value_mask
        return mask, valmask

    def __init__(self, data=None, constraint=None, mask=None, value_mask=None):
        """Constructor for validated ConstrainedDict."""
        ConstrainedContainer.__init__(self, constraint, mask)
        if value_mask is not None:
            self.value_mask = value_mask
        if data:
            try:
                self.update(data)
            except (ValueError, TypeError):
                for d in map(self.mask, iterable(data)):
                    curr = self.get(d, 0)
                    self[d] = curr + 1

    def __setitem__(self, key, value):
        """Sets self[key] to value if value in constraint."""
        if not self.item_is_valid(key):
            raise ConstraintError("Item '%s' not in constraint '%s'" %
                                  (key, self.constraint))
        key, value = self.mask(key), self.value_mask(value)
        dict.__setitem__(self, key, value)

    def copy(self):
        """Should return copy of self, including constraint."""
        mask, valmask = self._get_mask_and_valmask()
        return self.__class__(self, constraint=self.constraint, mask=mask,
                              value_mask=valmask)

    def fromkeys(self, keys, value=None):
        """Returns new dictionary with same constraint as self."""
        mask, valmask = self._get_mask_and_valmask()
        return self.__class__(dict.fromkeys(keys, value),
                              constraint=self.constraint, mask=mask, value_mask=valmask)

    def setdefault(self, key, default=None):
        """Returns self[key], setting self[key]=default if absent."""
        key, default = self.mask(key), self.value_mask(default)
        if key not in self:
            self[key] = default
        return self[key]

    def update(self, other):
        """Updates self with items in other.

        Implementation note: currently uses __setitem__, so no need to apply
        masks in this method.
        """
        if not hasattr(other, 'keys'):
            other = dict(other)
        for key in other:
            self[key] = other[key]


class MappedDict(ConstrainedDict):
    """As for ConstrainedDict, but maps keys on contains and getitem."""

    def __contains__(self, item):
        """Ensure that contains applies the mask."""
        try:
            return super(MappedDict, self).__contains__(self.mask(item))
        except (TypeError, ValueError):
            return False

    def __getitem__(self, item):
        """Ensure that getitem applies the mask."""
        return super(MappedDict, self).__getitem__(self.mask(item))

    def get(self, item, default=None):
        """Ensure that get applies the mask."""
        return super(MappedDict, self).get(self.mask(item), default)

    def has_key(self, item):
        """Ensure that has_key applies the mask."""
        return self.mask(item) in super(MappedDict, self)

def to_string(obj):
    """Public function to write a string of object's properties & their vals.

    This function looks only at the local properties/methods/etc of the
    object it is sent, and only examines public and first-level private
    (starts with _ but not __) entries.  It ignores anything that is a
    method, function, or class.  Any attribute whose value looks like a
    printout of a memory address (starts with < and ends with >) has its
    value replaced with the word "object".
    """

    ignored_types = [types.BuiltinFunctionType, types.BuiltinMethodType,
                     type, types.FunctionType, types.MethodType]
    result = []
    for slot in obj.__dict__:
        if not slot.startswith("__"):
            ignore_attr = False
            attr = getattr(obj, slot)
            for ignored_type in ignored_types:
                if isinstance(attr, ignored_type):
                    ignore_attr = True
            # next ignored type

            if not ignore_attr:
                attr_value = str(attr)
                if attr_value.startswith("<") and attr_value.endswith(">"):
                    attr_value = "object"
                # end if
                result.append(slot + ": " + attr_value)
            # end if
        # end if
    # next property

    return "; ".join(result)
# end to_string

# A class for exceptions caused when param cannot be cast to nonneg int


class NonnegIntError(ValueError):
    """for exceptions caused when param cannot be cast to nonneg int"""

    def __init__(self, args=None):
        self.args = args
    # end __init__
# end NonnegIntError


def reverse_complement(seq, use_DNA=True):
    """Public function to reverse complement DNA or RNA sequence string

    seq: a string
    use_DNA: a boolean indicating (if true) that A should translate to T.
        If false, RNA is assumed (A translates to U).  Default is True.

    Returns a reverse complemented string.
    """
    bad_chars = set(seq) - set("ACGTUacgtu")
    if len(bad_chars) > 0:
        raise ValueError("Only ACGTU characters may be passed to reverse_complement. Other "
                         "characters were identified: %s. Use cogent3.DNA.rc if you need to "
                         "reverse complement ambiguous bases." % ''.join(bad_chars))
    # decide which translation to use for complementation
    if use_DNA:
        trans_table = str.maketrans("ACGTacgt", "TGCAtgca")
    else:
        trans_table = str.maketrans("ACGUacgu", "UGCAugca")
    # end if

    # complement the input sequence, then reverse
    complemented = seq.translate(trans_table)
    comp_list = list(complemented)
    comp_list.reverse()

    # join the reverse-complemented list and return
    return "".join(comp_list)
# end revComp


def timeLimitReached(start_time, time_limit):
    """Return true if more that time_limit has elapsed since start_time"""

    result = False
    curr_time = clock()
    elapsed = curr_time - start_time
    if elapsed > time_limit:
        result = True
    return result
# end _time_limit_reached


def not_none(seq):
    """Returns True if no item in seq is None."""
    for i in seq:
        if i is None:
            return False
    return True
# end not_none

def NestedSplitter(delimiters=[None], same_level=False,
                   constructor=str.strip, filter_=False):
    """return a splitter which return a list (maybe nested) from a str using
    delimiters nestedly

    same_level -- if true, all the leaf items will be split whether there is
    delimiters in it or not

    constructor: modify each splited fields.
    filter_: filter the splits if not False(default)

    Note: the line input in parser is expected to be a str, but without check
    """
    def parser(line, index=0):
        # split line with curr delimiter
        curr = delimiters[index]
        if isinstance(curr, (list, tuple)):
            try:
                delim, maxsplits = curr
            except ValueError:
                raise ValueError("delimiter tuple/list should be \
                        [delimiter_str, maxsplits]")
            if maxsplits < 0:
                result = line.rsplit(delim, -maxsplits)
            else:
                result = line.split(delim, maxsplits)
        else:
            result = line.split(curr)

        # modify splits if required
        if constructor:
            result = list(map(constructor, result))
        # allow filter(None,..) to rip off the empty items
        if filter_ is not False:
            result = list(filter(filter_, result))

        # repeat recursively for next delimiter
        if index != len(delimiters) - 1:  # not last delimiter
            result = [parser(f, index + 1) for f in result]

        # undo split if curr not in line and same_level==False
        # ignore the first delimiter
        if not same_level and index > 0 \
                and len(result) == 1 and isinstance(result[0], str):
            result = result[0]

        return result
    # parser.__doc__ = make_innerdoc(NestedSplitter, parser, locals())
    return parser
# end NestedSplitter


def get_create_dir_error_codes():
    return {'NO_ERROR': 0,
            'DIR_EXISTS': 1,
            'FILE_EXISTS': 2,
            'OTHER_OS_ERROR': 3}


def create_dir(dir_name, fail_on_exist=False, handle_errors_externally=False):
    """Create a dir safely and fail meaningful.

    dir_name: name of directory to create

    fail_on_exist: if true raise an error if dir already exists

    handle_errors_externally: if True do not raise Errors, but return
                   failure codes. This allows to handle errors locally and
                   e.g. hint the user at a --force_overwrite options.

    returns values (if no Error raised):

         0:  dir could be safely made
         1:  directory already existed
         2:  a file with the same name exists
         3:  any other unspecified OSError


    See qiime/denoiser.py for an example of how to use this mechanism.

    Note: Depending  of how thorough we want to be we could add tests,
          e.g. for testing actual write permission in an existing dir.
    """
    error_code_lookup = get_create_dir_error_codes()
    # pre-instanciate function with
    ror = curry(handle_error_codes, dir_name, handle_errors_externally)

    if exists(dir_name):
        if isdir(dir_name):
            # dir is there
            if fail_on_exist:
                return ror(error_code_lookup['DIR_EXISTS'])
            else:
                return error_code_lookup['DIR_EXISTS']
        else:
            # must be file with same name
            return ror(error_code_lookup['FILE_EXISTS'])
    else:
        # no dir there, try making it
        try:
            makedirs(dir_name)
        except OSError:
            return ror(error_code_lookup['OTHER_OS_ERROR'])

    return error_code_lookup['NO_ERROR']


def handle_error_codes(dir_name, supress_errors=False,
                       error_code=None):
    """Wrapper function for error_handling.

    dir_name: name of directory that raised the error
    suppress_errors: if True raise Errors, otherwise return error_code
    error_code: the code for the error
    """
    error_code_lookup = get_create_dir_error_codes()

    if error_code is None:
        error_code = error_code_lookup['NO_ERROR']

    error_strings = \
        {error_code_lookup['DIR_EXISTS']:
         "Directory already exists: %s" % dir_name,
         error_code_lookup['FILE_EXISTS']:
         "File with same name exists: %s" % dir_name,
         error_code_lookup['OTHER_OS_ERROR']:
         "Could not create output directory: %s. " % dir_name +
         "Check the permissions."}

    if error_code == error_code_lookup['NO_ERROR']:
        return error_code_lookup['NO_ERROR']
    if supress_errors:
        return error_code
    else:
        raise OSError(error_strings[error_code])


def remove_files(list_of_filepaths, error_on_missing=True):
    """Remove list of filepaths, optionally raising an error if any are missing
    """
    missing = []
    for fp in list_of_filepaths:
        try:
            remove(fp)
        except OSError:
            missing.append(fp)

    if error_on_missing and missing:
        raise OSError("Some filepaths were not accessible: %s" %
                      '\t'.join(missing))


def get_random_directory_name(suppress_mkdir=False,
                              timestamp_pattern='%Y%m%d%H%M%S',
                              rand_length=20,
                              output_dir=None,
                              prefix='',
                              suffix='',
                              return_absolute_path=True):
    """Build a random directory name and create the directory

        suppress_mkdir: only build the directory name, don't
         create the directory (default: False)
        timestamp_pattern: string passed to strftime() to generate
         the timestamp (pass '' to suppress the timestamp)
        rand_length: length of random string of characters
        output_dir: the directory which should contain the
         random directory
        prefix: prefix for directory name
        suffix: suffix for directory name
        return_absolute_path: If False, returns the local (relative) path to the new directory
    """
    output_dir = output_dir or './'
    # Define a set of characters to be used in the random directory name
    chars = "abcdefghigklmnopqrstuvwxyz"
    picks = chars + chars.upper() + "0123456790"

    # Get a time stamp
    timestamp = datetime.now().strftime(timestamp_pattern)

    # Construct the directory name
    dirname = '%s%s%s%s' % (prefix, timestamp,
                            ''.join([choice(picks)
                                     for i in range(rand_length)]),
                            suffix)
    dirpath = join(output_dir, dirname)
    abs_dirpath = abspath(dirpath)

    # Make the directory
    if not suppress_mkdir:
        try:
            makedirs(abs_dirpath)
        except OSError:
            raise OSError(
                "Cannot make directory %s. Do you have write access?" % dirpath)

    # Return the path to the directory
    if return_absolute_path:
        return abs_dirpath
    return dirpath


def get_independent_coords(spans, random_tie_breaker=False):
    """returns non-overlapping spans. spans must have structure
        [(start, end, ..), (..)]. spans can be decorated with arbitrary data
        after the end entry.

    Arguments:
        - random_tie_breaker: break overlaps by randomly choosing the first
          or second span. Defaults to the first span.
    """

    if len(spans) <= 1:
        return spans

    last = spans[0]
    result = [last]
    for i in range(1, len(spans)):
        curr = spans[i]
        if curr[0] < last[1]:
            if random_tie_breaker:
                result[-1] = [last, curr][randint(0, 1)]
            else:
                result[-1] = last
            continue

        result.append(curr)
        last = curr

    return result


def get_merged_overlapping_coords(start_end):
    """merges overlapping spans, assumes sorted by start"""
    result = [start_end[0]]
    prev_end = result[0][-1]
    for i in range(1, len(start_end)):
        curr_start, curr_end = start_end[i]
        # if we're beyond previous, add and continue
        if curr_start > prev_end:
            prev_end = curr_end
            result.append([curr_start, curr_end])
        elif curr_end > prev_end:
            prev_end = curr_end
            result[-1][-1] = prev_end
        else:
            pass  # we lie completely within previous span

    return result


def get_run_start_indices(values, digits=None, converter_func=None):
    """returns starting index, value for all distinct values"""
    assert not (digits and converter_func), \
        'Cannot set both digits and converter_func'

    if digits is not None:
        converter_func = lambda x: round(x, digits)
    elif converter_func is None:
        converter_func = lambda x: x

    last_val = None
    for index, val in enumerate(values):
        val = converter_func(val)
        if val != last_val:
            yield [index, val]

        last_val = val

    return


def get_merged_by_value_coords(spans_value, digits=None):
    """returns adjacent spans merged if they have the same value. Assumes
    [(start, end, val), ..] structure and that spans_value is sorted in
    ascending order.

    Arguments:
        - digits: if None, any data can be handled and exact values are
          compared. Otherwise values are rounded to that many digits.
    """
    assert len(spans_value[0]) == 3, 'spans_value must have 3 records per row'

    starts, ends, vals = list(zip(*spans_value))
    indices_distinct_vals = get_run_start_indices(vals, digits=digits)
    data = []
    i = 0
    for index, val in indices_distinct_vals:
        start = starts[index]
        end = ends[index]
        prev_index = max(index - 1, 0)
        try:
            data[-1][1] = ends[prev_index]
        except IndexError:
            pass

        data.append([start, end, val])

    if index < len(ends):
        data[-1][1] = ends[-1]

    return data<|MERGE_RESOLUTION|>--- conflicted
+++ resolved
@@ -103,7 +103,6 @@
         return FilePath(''.join([self, other]))
 
 
-<<<<<<< HEAD
 def get_tmp_filename(tmp_dir=gettempdir(), prefix="tmp", suffix=".txt",
                      result_constructor=FilePath):
     """ Generate a temporary filename and return as a FilePath object
@@ -134,24 +133,6 @@
         result_constructor("%s%s" %
                            (''.join([choice(picks) for i in range(20)]), suffix))
 
-
-def safe_md5(open_file, block_size=2**20):
-    """Computes an md5 sum without loading the file into memory
-
-    This method is based on the answers given in:
-    http://stackoverflow.com/questions/1131220/get-md5-hash-of-a-files-without-open-it-in-python
-    """
-    md5 = hashlib.md5()
-    data = True
-    while data:
-        data = open_file.read(block_size)
-        if data:
-            md5.update(data.encode('utf8'))
-
-    return md5
-
-=======
->>>>>>> 56eec784
 
 def identity(x):
     """Identity function: useful for avoiding special handling for None."""
