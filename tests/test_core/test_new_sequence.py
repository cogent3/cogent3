import json
import os
import re
import typing
from pickle import dumps

import numpy
import pytest

import cogent3
from cogent3._version import __version__
from cogent3.core import new_alphabet, new_genetic_code, new_moltype, new_sequence
from cogent3.util.deserialise import deserialise_object
from cogent3.util.misc import get_object_provenance


@pytest.fixture(scope="function")
def dna_alphabet():
    return new_moltype.DNA.degen_gapped_alphabet


@pytest.fixture(scope="function")
def ascii_alphabet():
    return new_moltype.ASCII.alphabet


@pytest.fixture
def bytes_alphabet():
    return new_moltype.BYTES.most_degen_alphabet()


@pytest.fixture(scope="function")
def integer_seq(bytes_alphabet):
    """Used for slicing tests"""
    return new_sequence.SeqView(parent="0123456789", alphabet=bytes_alphabet)


@pytest.mark.parametrize("name", ("dna", "rna", "protein", "protein_with_stop", "text"))
def test_moltype_make_seq(name):
    raw = "ACGGA"
    moltype = new_moltype.get_moltype(name)
    seq = moltype.make_seq(name="s1", seq=raw)
    assert seq.moltype.name == name
    assert str(seq) == raw


def test_moltype_make_bytes_seq():
    raw = "ACGGA"
    name = "bytes"
    moltype = new_moltype.get_moltype(name)
    seq = moltype.make_seq(name="s1", seq=raw)
    assert seq.moltype.name == name
    assert str(seq) == raw


# Tests from test_sequence.py


@pytest.mark.parametrize(
    "moltype", ("dna", "rna", "protein", "protein_with_stop", "text")
)
def test_sequence_copy(moltype):
    """correctly returns a copy version of self"""
    mt = new_moltype.get_moltype(moltype)
    s = mt.make_seq(seq="CCCCCCCCCCCCCAAAA", name="test_copy")
    annot1 = s.add_feature(biotype="exon", name="annot1", spans=[(0, 10)])
    annot2 = s.add_feature(biotype="exon", name="annot2", spans=[(10, 14)])
    got = s.copy()
    got_annot1 = list(got.get_features(biotype="exon", name="annot1"))[0]
    got_annot2 = list(got.get_features(biotype="exon", name="annot2"))[0]
    assert got is not s
    assert got_annot1 is not annot1
    assert got_annot2 is not annot2
    assert got.name == s.name
    assert got.info == s.info
    assert str(got) == str(s)
    assert got.moltype == s.moltype
    annot1_slice = str(annot1.get_slice())
    annot2_slice = str(annot2.get_slice())
    got1_slice = str(got_annot1.get_slice())
    got2_slice = str(got_annot2.get_slice())
    assert annot1_slice == got1_slice
    assert annot2_slice == got2_slice


@pytest.mark.parametrize(
    "moltype", ("dna", "rna", "protein", "protein_with_stop", "text")
)
@pytest.mark.parametrize("seq", ("ACG", "AC-G", "-A-C"))
def test_sequence_compare_to_string(moltype, seq):
    """Sequence should compare equal to same string."""
    mt = new_moltype.get_moltype(moltype)
    s = mt.make_seq(seq=seq)
    assert s == seq


def test_sequence_slice():
    """Sequence slicing should work as expected"""
    r = new_moltype.RNA.make_seq(seq="UCAGG")
    assert r[0] == "U"
    assert r[-1] == "G"
    assert r[1:3] == "CA"


def test_sequence_to_dna():
    """Returns copy of self as DNA."""
    r = new_moltype.RNA.make_seq(seq="UCA")
    assert str(r) == "UCA"
    assert str(r.to_dna()) == "TCA"


def test_sequence_to_rna():
    """Returns copy of self as RNA."""
    r = new_moltype.DNA.make_seq(seq="TCA")
    assert str(r) == "TCA"
    assert str(r.to_rna()) == "UCA"


def test_sequence_to_fasta():
    """Sequence.to_fasta() should return Fasta-formatted string"""
    even = "TCAGAT"
    odd = f"{even}AAA"
    even_dna = new_moltype.DNA.make_seq(seq=even, name="even")
    odd_dna = new_moltype.DNA.make_seq(seq=odd, name="odd")
    assert even_dna.to_fasta() == ">even\nTCAGAT\n"
    # set line wrap to small number so we can test that it works
    assert even_dna.to_fasta(block_size=2) == ">even\nTC\nAG\nAT\n"
    assert odd_dna.to_fasta(block_size=2) == ">odd\nTC\nAG\nAT\nAA\nA\n"
    # check that changing the linewrap again works
    assert even_dna.to_fasta(block_size=4) == ">even\nTCAG\nAT\n"


def test_sequence_serialize():
    """Sequence should be serializable"""
    r = new_moltype.RNA.make_seq(seq="UGAGG")
    assert dumps(r)


def test_sequence_to_moltype():
    """correctly convert to specified moltype"""
    s = new_moltype.ASCII.make_seq(seq="TTTTTTTTTTAAAA", name="test1")
    s.add_feature(biotype="exon", name="fred", spans=[(0, 10)])
    s.add_feature(biotype="exon", name="trev", spans=[(10, 14)])
    got = s.to_moltype("dna")
    fred = list(got.get_features(name="fred"))[0]
    assert str(got[fred]) == "TTTTTTTTTT"
    trev = list(got.get_features(name="trev"))[0]
    assert str(got[trev]) == "AAAA"

    # should raise exception if moltype not compatible with sequence data
    with pytest.raises(ValueError):
        s.to_moltype("rna")

    # calling with a null object should raise an exception
    with pytest.raises(ValueError):
        s.to_moltype(None)

    with pytest.raises(ValueError):
        s.to_moltype("")


@pytest.mark.parametrize(
    "seq, expect", (("UCAG-", "UCAG-"), ("NRYSW", ""), ("USNG", "UG"))
)
def test_sequence_strip_degenerate(seq, expect):
    """Sequence strip_degenerate should remove any degenerate bases"""
    seq = new_moltype.RNA.make_seq(seq=seq)
    got = seq.strip_degenerate()
    assert got == expect


def test_add():
    mt = new_moltype.DNA
    seq1 = mt.make_seq(seq="AAA")
    seq2 = mt.make_seq(seq="CCC")
    got = seq1 + seq2
    assert got == "AAACCC"
    assert got.moltype == mt


def test_add_bad():
    mt = new_moltype.DNA
    seq1 = mt.make_seq(seq="AAA")
    with pytest.raises(new_alphabet.AlphabetError):
        _ = seq1 + "s8d3j%31 s-']"


@pytest.mark.parametrize(
    "moltype,label",
    [
        (new_moltype.ASCII, "text"),
        (new_moltype.BYTES, "bytes"),
        (new_moltype.DNA, "dna"),
    ],
)
def test_get_type(moltype, label):
    seq = moltype.make_seq(seq="ARCGT")
    got = seq.get_type()
    assert got == label


@pytest.mark.parametrize(
    "s, expect",
    [
        ("ARC", [set(("A")), set(("A", "G")), set(("C",))]),
        ("AGC", [set(("A",)), set(("G",)), set(("C",))]),
    ],
)
def test_resolved_ambiguities(s, expect):
    mt = new_moltype.DNA
    seq = mt.make_seq(seq=s)
    got = seq.resolved_ambiguities()
    assert got == expect


@pytest.mark.parametrize(
    "seq, expect",
    (
        ("UCXXXAGWSNYRHBNZZZD-D", "UCAGWSNYRHBND-D"),
        ("@#^*($@!#&()!@QZX", ""),
        ("aaaxggg---!ccc", "---"),
    ),
)
def test_sequence_strip_bad(seq, expect):
    """Sequence strip_bad should remove any non-base, non-gap chars"""
    # have to turn off check to get bad data in
    seq = new_moltype.RNA.make_seq(seq=seq, check_seq=False)
    got = seq.strip_bad()
    assert str(got) == expect


@pytest.mark.parametrize(
    "seq, expect",
    (
        ("UXXCAGWSNYRHBNZ#!D-D", "UCAGWSNYRHBNDD"),
        ("@#^*($@!#&()!@QZX", ""),
        ("AAA GGG ---!CCC", "AAAGGGCCC"),
    ),
)
def test_sequence_strip_bad_and_gaps(seq, expect):
    """Sequence strip_bad_and_gaps should remove gaps and bad chars"""
    # have to turn off check to get bad data in; no longer preserves case
    seq = new_moltype.RNA.make_seq(seq=seq, check_seq=False)
    got = seq.strip_bad_and_gaps()
    assert str(got) == expect


def test_sequence_shuffle():
    """Sequence shuffle should return new random sequence w/ same monomers"""
    r = new_moltype.RNA.make_seq(seq="UUUUCCCCAAAAGGGG")
    s = r.shuffle()
    assert r != s
    # assert the number of counts of each monomer is the same
    assert r.counts() == s.counts()


def test_sequence_complement():
    """Sequence complement should correctly complement sequence"""
    got = new_moltype.RNA.make_seq(seq="UAUCG-NR").complement()
    assert got == "AUAGC-NY"
    got = new_moltype.DNA.make_seq(seq="TATCG-NR").complement()
    assert got == "ATAGC-NY"
    got = new_moltype.DNA.make_seq(seq="").complement()
    assert got == ""
    with pytest.raises(AttributeError):
        new_moltype.PROTEIN.make_seq(seq="ACD").complement()


def test_sequence_rc():
    """Sequence.rc() should correctly reverse-complement sequence"""
    # no longer preserves case!
    assert new_moltype.DNA.make_seq(seq="TATCG-NR").rc() == "YN-CGATA"
    assert new_moltype.RNA.make_seq(seq="").rc() == ""
    assert new_moltype.RNA.make_seq(seq="UAUCG-NR").rc() == "YN-CGAUA"
    assert new_moltype.RNA.make_seq(seq="A").rc() == "U"
    with pytest.raises(AttributeError):
        new_moltype.PROTEIN.make_seq(seq="ACD").rc()


def test_sequence_contains():
    """Sequence contains should return correct result"""
    r = new_moltype.RNA.make_seq(seq="UCA")
    assert "U" in r
    assert "CA" in r
    assert "X" not in r
    assert "G" not in r


def test_sequence_iter():
    """Sequence iter should iterate over sequence"""
    p = new_moltype.PROTEIN.make_seq(seq="QWE")
    assert list(p) == ["Q", "W", "E"]


def test_sequence_is_gapped():
    """Sequence is_gapped should return True if gaps in seq"""
    assert not new_moltype.RNA.make_seq(seq="").is_gapped()
    assert not new_moltype.RNA.make_seq(seq="ACGUCAGUACGUCAGNRCGAUYRNRYRN").is_gapped()
    assert new_moltype.RNA.make_seq(seq="-").is_gapped()
    assert new_moltype.PROTEIN.make_seq(seq="--").is_gapped()
    assert new_moltype.RNA.make_seq(seq="CAGUCGUACGUCAGUACGU-ACUG").is_gapped()
    assert new_moltype.RNA.make_seq(seq="CA--CGUAUGCA-----G").is_gapped()
    assert new_moltype.RNA.make_seq(seq="CAGU-").is_gapped()


def test_sequence_is_degenerate():
    """Sequence is_degenerate should return True if degen symbol in seq"""
    assert not new_moltype.RNA.make_seq(seq="").is_degenerate()
    assert not new_moltype.RNA.make_seq(
        seq="UACGCUACAUGGCUAGCUA---ACGUCAG"
    ).is_degenerate()
    assert new_moltype.RNA.make_seq(seq="N").is_degenerate()
    assert new_moltype.RNA.make_seq(seq="R").is_degenerate()
    assert new_moltype.RNA.make_seq(seq="Y").is_degenerate()
    assert new_moltype.RNA.make_seq(seq="GCSUA").is_degenerate()
    assert new_moltype.RNA.make_seq(seq="ACGYAUGCUGYWWNMN").is_degenerate()


def test_sequence_is_strict():
    """Sequence is_strict should return True if all symbols in Monomers"""
    assert new_moltype.RNA.make_seq(seq="").is_strict()
    assert new_moltype.PROTEIN.make_seq(seq="A").is_strict()
    assert new_moltype.RNA.make_seq(seq="UAGCACU").is_strict()
    assert not new_moltype.RNA.make_seq(seq="CAGUCGAUCA-").is_strict()


def test_sequence_disambiguate():
    """Sequence disambiguate should remove degenerate bases

    Notes
    -----
    This test relies on random generation not being the same twice!
    """
    assert new_moltype.RNA.make_seq(seq="").disambiguate() == ""
    assert (
        new_moltype.RNA.make_seq(seq="AGCUGAUGUA--CAGU").disambiguate()
        == "AGCUGAUGUA--CAGU"
    )
    assert new_moltype.RNA.make_seq(seq="AU-YRS-CG").disambiguate("strip") == "AU--CG"
    s = new_moltype.RNA.make_seq(seq="AUN-YRS-WKMCGWMRNMWRKY")
    t = s.disambiguate("random")
    u = s.disambiguate("random")
    for i, j in zip(str(s), str(t)):
        if i in s.moltype.ambiguities:
            assert j in s.moltype.ambiguities[i]
        else:
            assert i == j
    assert t != u
    assert len(s) == len(t)


def test_sequence_degap():
    """Sequence degap should remove all gaps from sequence"""
    # doesn't preserve case
    assert new_moltype.RNA.make_seq(seq="").degap() == ""
    assert new_moltype.RNA.make_seq(seq="GUCAGUC").degap() == "GUCAGUC"
    assert new_moltype.RNA.make_seq(seq="----------------").degap() == ""
    assert new_moltype.RNA.make_seq(seq="GCUAUACG-").degap() == "GCUAUACG"
    assert new_moltype.RNA.make_seq(seq="-CUAGUCA").degap() == "CUAGUCA"
    assert new_moltype.RNA.make_seq(seq="---A---C---U----G---").degap() == "ACUG"
    assert new_moltype.RNA.make_seq(seq="?A-").degap() == "A"


def test_sequence_gap_indices():
    """Sequence gap_indices should return correct gap positions"""
    got = new_moltype.RNA.make_seq(seq="").gap_indices()
    expect = numpy.array([])
    assert numpy.array_equal(got, expect)

    got = new_moltype.RNA.make_seq(seq="ACUGUCAGUACGHSDKCUCDNNS").gap_indices()
    expect = numpy.array([])
    assert numpy.array_equal(got, expect)

    got = new_moltype.RNA.make_seq(seq="GUACGUACAKDC-SDHDSK").gap_indices()
    expect = numpy.array([12])
    assert numpy.array_equal(got, expect)

    got = new_moltype.RNA.make_seq(seq="-DSHUHDS").gap_indices()
    expect = numpy.array([0])
    assert numpy.array_equal(got, expect)

    got = new_moltype.RNA.make_seq(seq="UACHASADS-").gap_indices()
    expect = numpy.array([9])
    assert numpy.array_equal(got, expect)

    got = new_moltype.RNA.make_seq(
        seq="---CGAUGCAU---ACGHC---ACGUCAGU---"
    ).gap_indices()
    expect = numpy.array([0, 1, 2, 11, 12, 13, 19, 20, 21, 30, 31, 32])
    assert numpy.array_equal(got, expect)


def test_sequence_gap_vector():
    """Sequence gap_vector should return correct gap positions"""

    def g(x):
        return new_moltype.RNA.make_seq(seq=x).gap_vector()

    assert g("") == []
    assert g("ACUGUCAGUACGHCSDKCCUCCDNCNS") == [False] * 27
    assert g("GUACGUAACAKADC-SDAHADSAK") == list(
        map(bool, list(map(int, "000000000000001000000000")))
    )
    assert g("-DSHSUHDSS") == list(map(bool, list(map(int, "1000000000"))))
    assert g("UACHASCAGDS-") == list(map(bool, list(map(int, "000000000001"))))
    assert g("---CGAUCAU---ACGH---ACGUCAGU--?") == list(
        map(bool, list(map(int, "1110000000111000011100000000111")))
    )


def test_count_gaps():
    """Sequence.count_gaps should return correct gap count"""
    assert new_moltype.RNA.make_seq(seq="").count_gaps() == 0
    assert new_moltype.RNA.make_seq(seq="ACUGUCAGUACGHSDKCUCDNNS").count_gaps() == 0
    assert new_moltype.RNA.make_seq(seq="GUACGUACAKDC-SDHDSK").count_gaps() == 1
    assert new_moltype.RNA.make_seq(seq="-DSHUHDS").count_gaps() == 1
    assert new_moltype.RNA.make_seq(seq="UACHASADS-").count_gaps() == 1
    assert (
        new_moltype.RNA.make_seq(seq="---CGAUGCAU---ACGHC---ACGUCAGU---").count_gaps()
        == 12
    )


def test_count_degenerate():
    """Sequence.count_degenerate should return correct degen base count"""
    assert new_moltype.RNA.make_seq(seq="").count_degenerate() == 0
    assert (
        new_moltype.RNA.make_seq(seq="GACUGCAUGCAUCGUACGUCAGUACCGA").count_degenerate()
        == 0
    )
    assert new_moltype.RNA.make_seq(seq="N").count_degenerate() == 1
    assert new_moltype.PROTEIN.make_seq(seq="N").count_degenerate() == 0
    assert new_moltype.RNA.make_seq(seq="NRY").count_degenerate() == 3
    assert (
        new_moltype.RNA.make_seq(
            seq="ACGUAVCUAGCAUNUCAGUCAGYUACGUCAGS"
        ).count_degenerate()
        == 4
    )


def test_sequence_count_variants():
    """Sequence count_variants should return correct # possible sequences"""
    assert new_moltype.RNA.make_seq(seq="").count_variants() == 1
    assert new_moltype.RNA.make_seq(seq="ACGUGCAU").count_variants() == 1
    assert new_moltype.RNA.make_seq(seq="N").count_variants() == 4
    assert new_moltype.RNA.make_seq(seq="R").count_variants() == 2
    assert new_moltype.RNA.make_seq(seq="H").count_variants() == 3
    assert new_moltype.RNA.make_seq(seq="NRH").count_variants() == 24
    assert (
        new_moltype.RNA.make_seq(
            seq="AUGCNGUCAG-AURGAUC--GAUHCGAUACGWS"
        ).count_variants()
        == 96
    )


def test_mw():
    """Sequence MW should return correct molecular weight"""
    assert new_moltype.PROTEIN.make_seq(seq="").mw() == 0
    assert new_moltype.RNA.make_seq(seq="").mw() == 0
    assert numpy.allclose(new_moltype.PROTEIN.make_seq(seq="A").mw(), 89.09)
    assert numpy.allclose(new_moltype.RNA.make_seq(seq="A").mw(), 375.17)
    assert numpy.allclose(new_moltype.PROTEIN.make_seq(seq="AAA").mw(), 231.27)
    assert numpy.allclose(new_moltype.RNA.make_seq(seq="AAA").mw(), 1001.59)
    assert numpy.allclose(new_moltype.RNA.make_seq(seq="AAACCCA").mw(), 2182.37)


def test_can_match():
    """Sequence can_match should return True if all positions can match"""
    assert new_moltype.RNA.make_seq(seq="").can_match("")
    assert new_moltype.RNA.make_seq(seq="UCAG").can_match("UCAG")
    assert new_moltype.RNA.make_seq(seq="UCAG").can_match("NNNN")
    assert new_moltype.RNA.make_seq(seq="NNNN").can_match("UCAG")
    assert new_moltype.RNA.make_seq(seq="NNNN").can_match("NNNN")
    assert not new_moltype.RNA.make_seq(seq="N").can_match("X")
    assert not new_moltype.RNA.make_seq(seq="N").can_match("-")
    assert new_moltype.RNA.make_seq(seq="UCAG").can_match("YYRR")
    assert new_moltype.RNA.make_seq(seq="UCAG").can_match("KMWS")


def test_can_pair():
    """Sequence can_pair should return True if all positions can pair"""
    assert new_moltype.RNA.make_seq(seq="").can_pair("")
    assert not new_moltype.RNA.make_seq(seq="UCAG").can_pair("UCAG")
    assert new_moltype.RNA.make_seq(seq="UCAG").can_pair("CUGA")
    assert not new_moltype.RNA.make_seq(seq="UCAG").can_pair("cuga")
    assert new_moltype.RNA.make_seq(seq="UCAG").can_pair("NNNN")
    assert new_moltype.RNA.make_seq(seq="NNNN").can_pair("UCAG")
    assert new_moltype.RNA.make_seq(seq="NNNN").can_pair("NNNN")
    assert not new_moltype.RNA.make_seq(seq="N").can_pair("x")
    assert not new_moltype.RNA.make_seq(seq="N").can_pair("-")
    assert new_moltype.RNA.make_seq(seq="-").can_pair("-")
    assert new_moltype.RNA.make_seq(seq="UCAGU").can_pair("KYYRR")
    assert new_moltype.RNA.make_seq(seq="UCAG").can_pair("KKRS")
    assert new_moltype.RNA.make_seq(seq="U").can_pair("G")

    assert not new_moltype.DNA.make_seq(seq="T").can_pair("G")


def test_can_mispair():
    """Sequence can_mispair should return True on any possible mispair"""
    assert not new_moltype.RNA.make_seq(seq="").can_mispair("")
    assert new_moltype.RNA.make_seq(seq="N").can_mispair("N")
    assert new_moltype.RNA.make_seq(seq="R").can_mispair("Y")
    assert new_moltype.RNA.make_seq(seq="N").can_mispair("r")
    assert new_moltype.RNA.make_seq(seq="CGUACGCAN").can_mispair("NUHCHUACH")
    assert new_moltype.RNA.make_seq(seq="U").can_mispair("C")
    assert new_moltype.RNA.make_seq(seq="U").can_mispair("R")
    assert new_moltype.RNA.make_seq(seq="UUU").can_mispair("AAR")
    assert new_moltype.RNA.make_seq(seq="UUU").can_mispair("GAG")
    assert not new_moltype.RNA.make_seq(seq="UUU").can_mispair("AAA")
    assert not new_moltype.RNA.make_seq(seq="UCAG").can_mispair("CUGA")
    assert new_moltype.RNA.make_seq(seq="U--").can_mispair("--U")
    assert new_moltype.DNA.make_seq(seq="TCCAAAGRYY").can_mispair("RRYCTTTGGA")


def test_must_pair():
    """Sequence must_pair should return True when no possible mispairs"""
    assert new_moltype.RNA.make_seq(seq="").must_pair("")
    assert not new_moltype.RNA.make_seq(seq="N").must_pair("N")
    assert not new_moltype.RNA.make_seq(seq="R").must_pair("Y")
    assert not new_moltype.RNA.make_seq(seq="A").must_pair("A")
    assert not new_moltype.RNA.make_seq(seq="CGUACGCAN").must_pair("NUGCGUACG")
    assert not new_moltype.RNA.make_seq(seq="U").must_pair("C")
    assert not new_moltype.RNA.make_seq(seq="UUU").must_pair("AAR")
    assert not new_moltype.RNA.make_seq(seq="UUU").must_pair("RAA")
    assert not new_moltype.RNA.make_seq(seq="UU-").must_pair("-AA")
    assert new_moltype.RNA.make_seq(seq="UCAG").must_pair("CUGA")

    assert new_moltype.DNA.make_seq(seq="TCCAGGG").must_pair("CCCTGGA")
    assert new_moltype.DNA.make_seq(seq="TCCAGGG").must_pair(
        new_moltype.DNA.make_seq(seq="CCCTGGA")
    )
    assert not new_moltype.DNA.make_seq(seq="TCCAGGG").must_pair("NCCTGGA")


def test_diff():
    """Sequence diff should count 1 for each difference between sequences"""
    assert new_moltype.RNA.make_seq(seq="UGCUGCUC").diff("") == 0
    assert new_moltype.RNA.make_seq(seq="UGCUGCUC").diff("U") == 0
    assert new_moltype.RNA.make_seq(seq="UGCUGCUC").diff("UCCCCCUC") == 3
    assert new_moltype.RNA.make_seq(seq="AAAAA").diff("CCCCC") == 5
    # raises TypeError if other not iterable
    with pytest.raises(TypeError):
        new_moltype.RNA.make_seq(seq="AAAAA").diff(5)


def test_distance():
    """Sequence distance should calculate correctly based on function"""

    def f(a, b):
        if a == b:
            return 0
        if (a in "UC" and b in "UC") or (a in "AG" and b in "AG"):
            return 1
        else:
            return 10

    # uses identity function by default
    assert new_moltype.RNA.make_seq(seq="UGCUGCUC").distance("") == 0
    assert new_moltype.RNA.make_seq(seq="UGCUGCUC").distance("U") == 0
    assert new_moltype.RNA.make_seq(seq="UGCUGCUC").distance("UCCCCCUC") == 3
    assert new_moltype.RNA.make_seq(seq="AAAAA").distance("CCCCC") == 5
    # should use function if supplied
    assert new_moltype.RNA.make_seq(seq="UGCUGCUC").distance("", f) == 0
    assert new_moltype.RNA.make_seq(seq="UGCUGCUC").distance("U", f) == 0
    assert new_moltype.RNA.make_seq(seq="UGCUGCUC").distance("C", f) == 1
    assert new_moltype.RNA.make_seq(seq="UGCUGCUC").distance("G", f) == 10
    assert new_moltype.RNA.make_seq(seq="UGCUGCUC").distance("UCCCCCUC", f) == 21
    assert new_moltype.RNA.make_seq(seq="AAAAA").distance("CCCCC", f) == 50


def test_matrix_distance():
    """Sequence matrix_distance should look up distances from a matrix"""
    # note that the score matrix must contain 'diagonal' elements m[i][i]
    # to avoid failure when the sequences match.
    m = {"U": {"U": 0, "C": 1, "A": 5}, "C": {"C": 0, "A": 2, "G": 4}}
    assert new_moltype.RNA.make_seq(seq="UUUCCC").matrix_distance("UCACGG", m) == 14
    assert new_moltype.RNA.make_seq(seq="UUUCCC").matrix_distance("", m) == 0
    assert new_moltype.RNA.make_seq(seq="UUU").matrix_distance("CAC", m) == 7
    with pytest.raises(KeyError):
        new_moltype.RNA.make_seq(seq="UUU").matrix_distance("CAG", m)


def test_frac_same():
    """Sequence frac_same should return similarity between sequences"""
    s1 = new_moltype.RNA.make_seq(seq="ACGU")
    s2 = new_moltype.RNA.make_seq(seq="AACG")
    s3 = new_moltype.RNA.make_seq(seq="GG")
    s4 = new_moltype.RNA.make_seq(seq="A")
    e = new_moltype.RNA.make_seq(seq="")
    assert s1.frac_same(e) == 0
    assert s1.frac_same(s2) == 0.25
    assert s1.frac_same(s3) == 0
    assert s1.frac_same(s4) == 1.0  # note truncation


def test_frac_diff():
    """Sequence frac_diff should return difference between sequences"""
    s1 = new_moltype.RNA.make_seq(seq="ACGU")
    s2 = new_moltype.RNA.make_seq(seq="AACG")
    s3 = new_moltype.RNA.make_seq(seq="GG")
    s4 = new_moltype.RNA.make_seq(seq="A")
    e = new_moltype.RNA.make_seq(seq="")
    assert s1.frac_diff(e) == 0
    assert s1.frac_diff(s2) == 0.75
    assert s1.frac_diff(s3) == 1
    assert s1.frac_diff(s4) == 0  # note truncation


def test_frac_same_gaps():
    """Sequence frac_same_gaps should return similarity in gap positions"""
    s1 = new_moltype.RNA.make_seq(seq="AAAA")
    s2 = new_moltype.RNA.make_seq(seq="GGGG")
    s3 = new_moltype.RNA.make_seq(seq="----")
    s4 = new_moltype.RNA.make_seq(seq="A-A-")
    s5 = new_moltype.RNA.make_seq(seq="-G-G")
    s6 = new_moltype.RNA.make_seq(seq="UU--")
    s7 = new_moltype.RNA.make_seq(seq="-")
    s8 = new_moltype.RNA.make_seq(seq="GGG")
    e = new_moltype.RNA.make_seq(seq="")
    assert s1.frac_same_gaps(s1) == 1
    assert s1.frac_same_gaps(s2) == 1
    assert s1.frac_same_gaps(s3) == 0
    assert s1.frac_same_gaps(s4) == 0.5
    assert s1.frac_same_gaps(s5) == 0.5
    assert s1.frac_same_gaps(s6) == 0.5
    assert s1.frac_same_gaps(s7) == 0
    assert s1.frac_same_gaps(e) == 0
    assert s3.frac_same_gaps(s3) == 1
    assert s3.frac_same_gaps(s4) == 0.5
    assert s3.frac_same_gaps(s7) == 1.0
    assert e.frac_same_gaps(e) == 0.0
    assert s4.frac_same_gaps(s5) == 0.0
    assert s4.frac_same_gaps(s6) == 0.5
    assert numpy.allclose(s6.frac_same_gaps(s8), 2 / 3.0)


def test_frac_diff_gaps():
    """Sequence frac_diff_gaps should return difference in gap positions"""
    s1 = new_moltype.RNA.make_seq(seq="AAAA")
    s2 = new_moltype.RNA.make_seq(seq="GGGG")
    s3 = new_moltype.RNA.make_seq(seq="----")
    s4 = new_moltype.RNA.make_seq(seq="A-A-")
    s5 = new_moltype.RNA.make_seq(seq="-G-G")
    s6 = new_moltype.RNA.make_seq(seq="UU--")
    s7 = new_moltype.RNA.make_seq(seq="-")
    s8 = new_moltype.RNA.make_seq(seq="GGG")
    e = new_moltype.RNA.make_seq(seq="")
    assert s1.frac_diff_gaps(s1) == 0
    assert s1.frac_diff_gaps(s2) == 0
    assert s1.frac_diff_gaps(s3) == 1
    assert s1.frac_diff_gaps(s4) == 0.5
    assert s1.frac_diff_gaps(s5) == 0.5
    assert s1.frac_diff_gaps(s6) == 0.5
    assert s1.frac_diff_gaps(s7) == 1
    assert s1.frac_diff_gaps(e) == 0
    assert s3.frac_diff_gaps(s3) == 0
    assert s3.frac_diff_gaps(s4) == 0.5
    assert s3.frac_diff_gaps(s7) == 0.0
    assert e.frac_diff_gaps(e) == 0.0
    assert s4.frac_diff_gaps(s5) == 1.0
    assert s4.frac_diff_gaps(s6) == 0.5
    assert numpy.allclose(s6.frac_diff_gaps(s8), 1 / 3.0)


def test_frac_same_non_gaps():
    """Sequence frac_same_non_gaps should return similarities at non-gaps"""
    s1 = new_moltype.RNA.make_seq(seq="AAAA")
    s2 = new_moltype.RNA.make_seq(seq="AGGG")
    s3 = new_moltype.RNA.make_seq(seq="GGGG")
    s4 = new_moltype.RNA.make_seq(seq="AG--GA-G")
    s5 = new_moltype.RNA.make_seq(seq="CU--CU-C")
    s6 = new_moltype.RNA.make_seq(seq="AC--GC-G")
    s7 = new_moltype.RNA.make_seq(seq="--------")
    s8 = new_moltype.RNA.make_seq(seq="AAAA----")
    s9 = new_moltype.RNA.make_seq(seq="A-GG-A-C")
    e = new_moltype.RNA.make_seq(seq="")

    def test(x, y, z):
        assert numpy.allclose(x.frac_same_non_gaps(y), z)

    test(s1, s2, 0.25)
    test(s1, s3, 0)
    test(s2, s3, 0.75)
    test(s1, s4, 0.5)
    test(s4, s5, 0)
    test(s4, s6, 0.6)
    test(s4, s7, 0)
    test(s4, s8, 0.5)
    test(s4, s9, 2 / 3.0)
    test(e, s4, 0)


def test_frac_diffNonGaps():
    """Sequence frac_diff_non_gaps should return differences at non-gaps"""
    s1 = new_moltype.RNA.make_seq(seq="AAAA")
    s2 = new_moltype.RNA.make_seq(seq="AGGG")
    s3 = new_moltype.RNA.make_seq(seq="GGGG")
    s4 = new_moltype.RNA.make_seq(seq="AG--GA-G")
    s5 = new_moltype.RNA.make_seq(seq="CU--CU-C")
    s6 = new_moltype.RNA.make_seq(seq="AC--GC-G")
    s7 = new_moltype.RNA.make_seq(seq="--------")
    s8 = new_moltype.RNA.make_seq(seq="AAAA----")
    s9 = new_moltype.RNA.make_seq(seq="A-GG-A-C")
    e = new_moltype.RNA.make_seq(seq="")

    def test(x, y, z):
        assert numpy.allclose(x.frac_diff_non_gaps(y), z)

    test(s1, s2, 0.75)
    test(s1, s3, 1)
    test(s2, s3, 0.25)
    test(s1, s4, 0.5)
    test(s4, s5, 1)
    test(s4, s6, 0.4)
    test(s4, s7, 0)
    test(s4, s8, 0.5)
    test(s4, s9, 1 / 3.0)
    test(e, s4, 0)


def test_frac_similar():
    """Sequence frac_similar should return the fraction similarity"""
    transitions = dict.fromkeys(
        [
            ("A", "A"),
            ("A", "G"),
            ("G", "A"),
            ("G", "G"),
            ("U", "U"),
            ("U", "C"),
            ("C", "U"),
            ("C", "C"),
        ]
    )

    s1 = new_moltype.RNA.make_seq(seq="UCAGGCAA")
    s2 = new_moltype.RNA.make_seq(seq="CCAAAUGC")
    s3 = new_moltype.RNA.make_seq(seq="GGGGGGGG")
    e = new_moltype.RNA.make_seq(seq="")

    def test(x, y, z):
        assert numpy.allclose(x.frac_similar(y, transitions), z)

    test(e, e, 0)
    test(s1, e, 0)
    test(s1, s1, 1)
    test(s1, s2, 7.0 / 8)
    test(s1, s3, 5.0 / 8)
    test(s2, s3, 4.0 / 8)


def test_with_termini_unknown():
    """with_termini_unknown should reset termini to unknown char"""
    s1 = new_moltype.RNA.make_seq(seq="-?--AC--?-")
    s2 = new_moltype.RNA.make_seq(seq="AC")
    s3 = new_moltype.RNA.make_seq(seq="-----")
    assert s1.with_termini_unknown() == "????AC????"
    assert s2.with_termini_unknown() == "AC"
    assert s3.with_termini_unknown() == "?????"


def test_consistent_gap_degen_handling():
    """gap degen character should be treated consistently"""
    # the degen character '?' can be a gap, so when we strip either gaps or
    # degen characters it should be gone too
    raw_seq = "---??-??TC-GGCG-GCA-G-GC-?-C-TAN-GCGC-CCTC-AGGA?-???-??--"
    raw_ungapped = re.sub("[-?]", "", raw_seq)
    raw_no_ambigs = re.sub("[N?]+", "", raw_seq)
    dna = new_moltype.DNA.make_seq(seq=raw_seq)
    assert dna.degap() == raw_ungapped
    assert dna.strip_degenerate() == raw_no_ambigs
    assert dna.strip_bad_and_gaps() == raw_ungapped


def test_counts():
    """count motifs of different sizes, +/- ambiguities"""
    # test DNA seq
    orig = "AACCGGTTAN-T"
    seq = new_moltype.DNA.make_seq(seq=orig)
    # no gaps, no ambiguities
    got = seq.counts()
    expect = dict(A=3, C=2, G=2, T=3)
    assert dict(got) == expect
    # gaps allowed
    got = seq.counts(allow_gap=True)
    expect = dict(A=3, C=2, G=2, T=3)
    expect.update({"-": 1})
    assert dict(got) == expect
    # ambig allowed
    got = seq.counts(include_ambiguity=True)
    expect = dict(A=3, C=2, G=2, T=3, N=1)
    assert dict(got) == expect
    # ambig and gap allowed
    got = seq.counts(include_ambiguity=True, allow_gap=True)
    expect = dict(A=3, C=2, G=2, T=3, N=1)
    expect.update({"-": 1})
    assert dict(got) == expect

    # test DNA seq motif length of 2
    got = seq.counts(motif_length=2)
    expect = dict(AA=1, CC=1, GG=1, TT=1)
    assert dict(got) == expect
    # gap allowed
    got = seq.counts(motif_length=2, allow_gap=True)
    expect = dict(AA=1, CC=1, GG=1, TT=1)
    expect.update({"-T": 1})
    # ambig allowed
    got = seq.counts(motif_length=2, include_ambiguity=True)
    expect = dict(AA=1, CC=1, GG=1, TT=1, AN=1)
    assert dict(got) == expect
    # ambig and gap allowed
    got = seq.counts(motif_length=2, include_ambiguity=True, allow_gap=True)
    expect = dict(AA=1, CC=1, GG=1, TT=1, AN=1)
    expect.update({"-T": 1})
    assert dict(got) == expect

    # handle '?'
    orig = "AACCGGTTAN-T?"
    seq = new_moltype.DNA.make_seq(seq=orig)
    got = seq.counts()
    expect = dict(A=3, C=2, G=2, T=3)
    assert dict(got) == expect
    got = seq.counts(allow_gap=True, include_ambiguity=True)
    expect.update({"-": 1, "N": 1, "?": 1})
    assert dict(got) == expect


def test_strand_symmetry():
    """correctly compute test of strand symmetry"""
    from cogent3 import get_moltype
    from cogent3.core.alignment import Aligned

    seq = new_moltype.DNA.make_seq(seq="ACGGCTGAAGCGCTCCGGGTTTAAAACG")
    ssym = seq.strand_symmetry(motif_length=1)
    assert numpy.allclose(ssym.observed.array, [[7, 5], [7, 9]])
    assert numpy.allclose(ssym.expected.array, [[6, 6], [8, 8]])

    # RNA too
    seq = seq.to_rna()
    ssym = seq.strand_symmetry(motif_length=1)
    assert numpy.allclose(ssym.observed.array, [[7, 5], [7, 9]])

    # Aligned
    seq = new_moltype.DNA.make_seq(seq="ACGGCTGAAGCGCTCCGGGTTTAAAACG")
    m, s = seq.parse_out_gaps()
    seq = Aligned(m, s)
    ssym = seq.strand_symmetry(motif_length=1)
    assert numpy.allclose(ssym.observed.array, [[7, 5], [7, 9]])

    with pytest.raises(TypeError):
        text = get_moltype("text")
        m, s = text.make_seq(seq="ACGGCTGAAGCGCTCCGGGTTTAAAACG").parse_out_gaps()
        s.strand_symmetry(motif_length=1)

    # with motif_length=2
    seq = new_moltype.DNA.make_seq(
        seq="AC GG CT GA AG CG CT CC GG GT TT AA AA CG".replace(" ", "")
    )
    ssym = seq.strand_symmetry(motif_length=2)
    assert len(ssym.observed.keys()) <= 8
    assert numpy.allclose(ssym.observed["AA"].to_array(), [2, 1])
    assert numpy.allclose(ssym.observed["CC"].to_array(), [1, 2])


def test_is_annotated():
    """is_annotated operates correctly"""
    s = new_moltype.DNA.make_seq(seq="ACGGCTGAAGCGCTCCGGGTTTAAAACG")
    if hasattr(s, "annotation_db"):
        assert not s.is_annotated()
        _ = s.add_feature(biotype="gene", name="blah", spans=[(0, 10)])
        assert s.is_annotated()
    else:
        with pytest.raises(AttributeError):
            s.is_annotated()


def test_to_html():
    """produce correct html formatted text"""
    seq = new_moltype.DNA.make_seq(seq="ACGGTGGGGGGGGG")
    got = seq.to_html(wrap=50)
    # ensure balanced tags are in the txt
    for tag in ["<style>", "</style>", "<div", "</div>", "<table>", "</table>"]:
        assert tag in got

    seq_row = (
        '<tr><td class="label">None</td>'
        '<td><span class="A_dna">A</span>'
        '<span class="C_dna">C</span>'
        '<span class="G_dna">G</span>'
        '<span class="G_dna">G</span>'
        '<span class="T_dna">T</span>'
        '<span class="G_dna">G</span>'
        '<span class="G_dna">G</span>'
        '<span class="G_dna">G</span>'
        '<span class="G_dna">G</span>'
        '<span class="G_dna">G</span>'
        '<span class="G_dna">G</span>'
        '<span class="G_dna">G</span>'
        '<span class="G_dna">G</span>'
        '<span class="G_dna">G</span></td></tr>'
    )

    assert seq_row in got


def test_repr_html():
    """correctly uses set_repr and the environment variable settings"""
    token = 'class="label"'
    moltype = new_moltype.get_moltype("text")
    seq = new_sequence.Sequence(seq="AAAAA", moltype=moltype)

    orig = [l for l in seq._repr_html_().splitlines() if token in l][0]
    orig_num = len(re.findall(r"\bA\b", orig))
    assert orig_num == 5

    # using environment variable
    env_name = "COGENT3_ALIGNMENT_REPR_POLICY"
    os.environ[env_name] = "num_pos=2"
    got = [l for l in seq._repr_html_().splitlines() if token in l][0]
    got_num = len(re.findall(r"\bA\b", got))
    assert got_num == 2
    os.environ.pop(env_name, None)


def _check_mix_add(s1, s2):
    s1s2 = s1 + s2
    s2s1 = s2 + s1
    assert s1s2.name is None
    assert s2s1.name is None
    assert s1s2 == str(s1) + str(s2)
    assert s2s1 == str(s2) + str(s1)


def test_sequence_add_propogates_name():
    """name property correctly handled in sequence add"""
    moltype = new_moltype.get_moltype("text")
    a1 = new_sequence.Sequence(moltype=moltype, seq="AAA", name="1")
    a2 = new_sequence.Sequence(moltype=moltype, seq="CC", name="1")
    a = a1 + a2
    assert a.name == "1"
    assert a == "AAACC"

    b = new_sequence.Sequence(moltype=moltype, seq="GGGG", name="2")
    _check_mix_add(a1, b)
    c = new_sequence.Sequence(moltype=moltype, seq="TT")
    _check_mix_add(a1, c)

    e = "AA"
    be = b + e
    assert be.name is None
    assert be == str(b) + e


@pytest.mark.parametrize(
    "size, expect",
    [
        (60, ">even\nTCAGAT\n"),  # default block_size
        (2, ">even\nTC\nAG\nAT\n"),
        (4, ">even\nTCAG\nAT\n"),
    ],
)
def test_to_fasta_even(size, expect):
    mt = new_moltype.DNA
    seq = mt.make_seq(seq="TCAGAT", name="even")
    got = seq.to_fasta(block_size=size)
    assert got == expect


@pytest.mark.parametrize(
    "size, expect",
    [
        (60, ">odd\nTCAGATAAA\n"),  # default block_size
        (2, ">odd\nTC\nAG\nAT\nAA\nA\n"),
        (4, ">odd\nTCAG\nATAA\nA\n"),
    ],
)
def test_to_fasta_odd(size, expect):
    mt = new_moltype.DNA
    seq = mt.make_seq(seq="TCAGATAAA", name="odd")
    got = seq.to_fasta(block_size=size)
    assert got == expect


def test_to_phylip():
    mt = new_moltype.DNA
    seq = mt.make_seq(seq="TCAGAT", name="xyz")
    got = seq.to_phylip()
    expect = f"xyz{' '*27}TCAGAT"
    assert got == expect


@pytest.mark.parametrize("start", (None, 0, 1, 10, -1, -10))
@pytest.mark.parametrize("stop", (None, 10, 8, 1, 0, -1, -11))
@pytest.mark.parametrize("step", (None, 1, 2, -1, -2))
def test_seqview_initialisation(start, stop, step, bytes_alphabet):
    """Initialising a SeqView should work with range of provided values"""
    seq_data = "0123456789"
    slice_record = new_sequence.SliceRecord(
        start=start, stop=stop, step=step, parent_len=len(seq_data)
    )
    got = new_sequence.SeqView(
        parent=seq_data, slice_record=slice_record, alphabet=bytes_alphabet
    )
    expected = seq_data[start:stop:step]
    assert got.str_value == expected


@pytest.mark.parametrize("index", (-10, -5, 0, 5, 9))  # -10 and 9 are boundary
def test_seqview_index(index, bytes_alphabet):
    """SeqView with default values can be sliced with a single index, when within the length of the sequence"""
    seq_data = "0123456789"
    sv = new_sequence.SeqView(parent=seq_data, alphabet=bytes_alphabet)
    got = sv[index]
    expected = seq_data[index]
    assert got.str_value == expected
    assert len(got) == 1


def test_seqview_index_null(ascii_alphabet):
    "Indexing a SeqView of length 0 should return an IndexError"
    sv = new_sequence.SeqView(parent="", alphabet=ascii_alphabet)
    with pytest.raises(IndexError):
        _ = sv[0]


def test_seqview_step_0(bytes_alphabet):
    "Initialising or slicing a SeqView with a step of 0 should return an IndexError"
    sv = new_sequence.SeqView(parent="0123456789", alphabet=bytes_alphabet)
    with pytest.raises(ValueError):
        _ = sv[::0]
    with pytest.raises(ValueError):
        sr = new_sequence.SliceRecord(step=0, parent_len=10)
        _ = new_sequence.SeqView(
            parent="0123456789", alphabet=bytes_alphabet, slice_record=sr
        )


@pytest.mark.parametrize("start", (0, 2, 4))
def test_seqview_invalid_index(start, bytes_alphabet):
    "indexing out of bounds with a forward step should raise an IndexError"
    seq = "0123456789"
    length = abs(start - len(seq))
    pos_boundary_index = length
    neg_boundary_index = -length - 1

    sr = new_sequence.SliceRecord(start=start, parent_len=len(seq))
    sv = new_sequence.SeqView(parent=seq, slice_record=sr, alphabet=bytes_alphabet)
    with pytest.raises(IndexError):
        _ = sv[pos_boundary_index]
    with pytest.raises(IndexError):
        _ = sv[neg_boundary_index]


@pytest.mark.parametrize("start", (0, 2, 4))
def test_seqview_invalid_index_positive_step_gt_1(start, bytes_alphabet):
    "boundary condition for indexing out of bounds with a forward step greater than 1"
    seq = "0123456789"
    step = 2
    length = abs((start - len(seq)) // step)
    neg_boundary_index = -length - 1
    pos_boundary_index = length

    sr = new_sequence.SliceRecord(start=start, step=step, parent_len=len(seq))
    sv = new_sequence.SeqView(parent=seq, slice_record=sr, alphabet=bytes_alphabet)
    with pytest.raises(IndexError):
        _ = sv[pos_boundary_index]
    with pytest.raises(IndexError):
        _ = sv[neg_boundary_index]


@pytest.mark.parametrize("stop", (0, 2, -11))
def test_seqview_invalid_index_reverse_step(stop, bytes_alphabet):
    "boundary condition for indexing out of bounds with a reverse step"
    seq = "0123456789"
    step = -1
    start = len(seq)
    length = abs((start - stop) // step)
    neg_boundary_index = -length - 1
    pos_boundary_index = length

    sr = new_sequence.SliceRecord(
        start=start, stop=stop, step=step, parent_len=len(seq)
    )
    sv = new_sequence.SeqView(parent=seq, slice_record=sr, alphabet=bytes_alphabet)
    with pytest.raises(IndexError):
        _ = sv[pos_boundary_index]
    with pytest.raises(IndexError):
        _ = sv[neg_boundary_index]


@pytest.mark.parametrize("stop", (0, 2, -6))
def test_seqview_invalid_index_reverse_step_gt_1(stop, bytes_alphabet):
    "boundary condition for indexing out of bounds with a reverse step less than -1"
    seq = "0123456789"
    step = -2
    start = len(seq)
    length = abs((start - stop) // step)
    neg_boundary_index = -length - 1
    pos_boundary_index = length

    sr = new_sequence.SliceRecord(
        start=start, stop=stop, step=step, parent_len=len(seq)
    )
    sv = new_sequence.SeqView(parent=seq, slice_record=sr, alphabet=bytes_alphabet)
    with pytest.raises(IndexError):
        _ = sv[pos_boundary_index]
    with pytest.raises(IndexError):
        _ = sv[neg_boundary_index]


def test_seqview_slice_null(ascii_alphabet):
    sv = new_sequence.SeqView(parent="", alphabet=ascii_alphabet)
    assert len(sv) == 0
    got = sv[2:]
    assert len(got) == 0


def test_seqview_start_out_of_bounds(bytes_alphabet):
    "boundary condition for start index out of bounds"
    seq = "0123456789"
    init_start, init_stop, init_step = 2, 10, 1
    boundary = abs((init_start - init_stop) // init_step)
    sr = new_sequence.SliceRecord(
        start=init_start, stop=init_stop, step=init_step, parent_len=len(seq)
    )
    sv = new_sequence.SeqView(
        parent=seq,
        slice_record=sr,
        alphabet=bytes_alphabet,
    )
    got = sv[boundary::].str_value
    assert got == ""


def test_seqview_start_out_of_bounds_step_gt_1(bytes_alphabet):
    "boundary condition for start index out of bounds with step greater than 1"
    seq = "0123456789"
    init_start, init_stop, init_step = 2, 10, 2
    boundary = abs((init_start - init_stop) // init_step)
    sr = new_sequence.SliceRecord(
        start=init_start, stop=init_stop, step=init_step, parent_len=len(seq)
    )
    sv = new_sequence.SeqView(
        parent=seq,
        slice_record=sr,
        alphabet=bytes_alphabet,
    )
    got = sv[boundary::].str_value
    assert got == ""


def test_seqview_start_out_of_bounds_reverse_step(bytes_alphabet):
    "boundary condition for start index out of bounds with reverse step"
    seq = "0123456789"
    init_start, init_stop, init_step = 2, 10, -2
    boundary_pos = abs((init_start - init_stop) // init_step)
    boundary_neg = -abs((init_start - init_stop) // init_step) - 1

    sr = new_sequence.SliceRecord(
        start=init_start, stop=init_stop, step=init_step, parent_len=len(seq)
    )
    sv = new_sequence.SeqView(
        parent=seq,
        slice_record=sr,
        alphabet=bytes_alphabet,
    )

    assert sv[boundary_pos::].str_value == ""
    assert sv[boundary_neg::].str_value == ""


@pytest.mark.parametrize(
    "simple_slices",
    (
        slice(None, None, 1),
        slice(None, 3, None),
        slice(1, None, None),
        slice(1, 3, None),
        slice(None, None, None),
    ),
)
def test_seqview_defaults(simple_slices, bytes_alphabet):
    """SeqView should accept slices with all combinations of default parameters"""
    seq = "0123456789"
    got = new_sequence.SeqView(parent=seq, alphabet=bytes_alphabet)[simple_slices]
    expected = seq[simple_slices]
    assert got.str_value == expected


@pytest.mark.parametrize("index", (-8, -5, 0, 5, 8))
@pytest.mark.parametrize(
    "simple_slices",
    (
        slice(None, None, 1),
        slice(None, 10, None),
        slice(1, None, None),
        slice(1, 10, None),
        slice(1, 10, 1),
        slice(None, None, None),
    ),
)
def test_seqview_sliced_index(index, simple_slices, bytes_alphabet):
    """SeqView that has been sliced with default parameters, can then be indexed"""
    seq = "0123456789"
    sv = new_sequence.SeqView(parent=seq, alphabet=bytes_alphabet)
    got = sv[simple_slices][index]
    expected = seq[simple_slices][index]
    assert got.str_value == expected


@pytest.mark.parametrize("first_step", (1, 2, -1, -2))
@pytest.mark.parametrize("second_step", (1, 2, -1, -2))
def test_seqview_reverse_slice(first_step, second_step, bytes_alphabet):
    """subsequent slices may reverse the previous slice"""
    seq = "0123456789"
    sr = new_sequence.SliceRecord(step=first_step, parent_len=len(seq))
    sv = new_sequence.SeqView(parent=seq, slice_record=sr, alphabet=bytes_alphabet)
    got = sv[::second_step]
    expected = seq[::first_step][::second_step]
    assert got.str_value == expected


@pytest.mark.parametrize("seq", ("0123456789", "01234567890"))
@pytest.mark.parametrize("index", (-10, -4, 0, 6, 10))
@pytest.mark.parametrize("start", (None, 10, -1, -10))
@pytest.mark.parametrize("stop", (None, 9, -10, -11))
@pytest.mark.parametrize("step", (-1, -2))
def test_seqview_rev_sliced_index(index, start, stop, step, seq, bytes_alphabet):
    """SeqView that has been reverse sliced, can then be sliced with a single index"""
    seq_data = seq
    try:  # if python slicing raises an index error, we expect SeqView to also throw error
        expected = seq_data[start:stop:step][index]
    except IndexError:
        with pytest.raises(IndexError):
            sr = new_sequence.SliceRecord(
                start=start, stop=stop, step=step, parent_len=len(seq_data)
            )
            _ = new_sequence.SeqView(
                parent=seq_data,
                slice_record=sr,
                alphabet=bytes_alphabet,
            )[index].str_value
    else:  # if no index error, SeqView should match python slicing
        sr = new_sequence.SliceRecord(
            start=start, stop=stop, step=step, parent_len=len(seq_data)
        )
        got = new_sequence.SeqView(
            parent=seq_data, slice_record=sr, alphabet=bytes_alphabet
        )[index].str_value
        assert got == expected


@pytest.mark.parametrize("seq", ("0123456789", "012345678"))
@pytest.mark.parametrize("start", (None, 0, 1, 9, -1, -10))
@pytest.mark.parametrize("stop", (None, 0, 10, -7, -11))
@pytest.mark.parametrize("step", (1, 2, -1, -2))
def test_seqview_init_with_negatives(seq, start, stop, step, bytes_alphabet):
    "SeqView initialisation should handle any combination of positive and negative slices"
    sr = new_sequence.SliceRecord(
        start=start, stop=stop, step=step, parent_len=len(seq)
    )
    got = new_sequence.SeqView(parent=seq, slice_record=sr, alphabet=bytes_alphabet)
    expected = seq[start:stop:step]
    assert got.str_value == expected


@pytest.mark.parametrize("seq", ("0123456789", "012345678"))
@pytest.mark.parametrize("start", (None, 0, 1, 9, -1, -10))
@pytest.mark.parametrize("stop", (None, 0, 10, -7, -11))
@pytest.mark.parametrize("step", (1, 2, -1, -2))
def test_seqview_slice_with_negatives(seq, start, stop, step, bytes_alphabet):
    """SeqView should handle any combination of positive and negative slices"""
    sv = new_sequence.SeqView(parent=seq, alphabet=bytes_alphabet)
    got = sv[start:stop:step]
    expected = seq[start:stop:step]
    assert got.str_value == expected


@pytest.mark.parametrize("start", (None, 0, 2))
@pytest.mark.parametrize("stop", (None, 5, 7, 10))
@pytest.mark.parametrize("step", (1, 2))
@pytest.mark.parametrize("start_2", (None, 0, 1, 2))
@pytest.mark.parametrize("stop_2", (None, 2, 4, 10))
@pytest.mark.parametrize("step_2", (1, 2))
def test_subsequent_slice_forward(
    start, stop, step, start_2, stop_2, step_2, bytes_alphabet
):
    """SeqView should handle subsequent forward slice"""
    seq = "0123456789"
    sv = new_sequence.SeqView(parent=seq, alphabet=bytes_alphabet)
    got = sv[start:stop:step][start_2:stop_2:step_2]
    expected = seq[start:stop:step][start_2:stop_2:step_2]
    assert got.str_value == expected
    assert len(got) == len(expected)


@pytest.mark.parametrize(
    "slice_1, slice_2",
    (
        # WITH DEFAULTS
        # first stop -ve
        (slice(None, -3, None), slice(None, None, None)),
        # second stop -ve
        (slice(None, None, None), slice(None, -1, None)),
        # both stop -ve, (first > second), second slice WITHIN first
        (slice(None, -3, None), slice(None, -5, None)),
        # both stop -ve, (first < second), second slice WITHIN first
        (slice(None, -5, None), slice(None, -3, None)),
        # both stop -ve, (first > second), second slice OUTSIDE first
        (slice(None, -3, None), slice(None, -8, None)),
        # both stop -ve, (first < second), second slice OUTSIDE first
        (slice(None, -8, None), slice(None, -3, None)),
        # first stop -ve, second stop +ve, second slice WITHIN first
        (slice(None, -2, None), slice(None, 7, None)),
        # first stop -ve, second stop +ve, second slice OUTSIDE first
        (slice(None, -6, None), slice(None, 7, None)),
        # first stop +ve, second stop -ve, second slice WITHIN first
        (slice(None, 6, None), slice(None, -2, None)),
        # first stop +ve, second stop -ve, second slice OUTSIDE first
        (slice(None, 6, None), slice(None, -7, None)),
        # WITH FIRST STEP > 1
        # first stop -ve
        (slice(None, -3, 2), slice(None, None, None)),
        # second stop -ve
        (slice(None, None, 2), slice(None, -1, None)),
        # both stop -ve, (first > second), second slice WITHIN first
        (slice(None, -1, 2), slice(None, -3, None)),
        # both stop -ve, (first < second), second slice WITHIN first
        (slice(None, -3, 2), slice(None, -2, None)),
        # both stop -ve, (first > second), second slice OUTSIDE first
        (slice(None, -3, 2), slice(None, -8, None)),
        # both stop -ve, (first < second), second slice OUTSIDE first
        (slice(None, -8, 2), slice(None, -3, None)),
        # first stop -ve, second stop +ve, second slice WITHIN first
        (slice(None, -2, 2), slice(None, 3, None)),
        # first stop -ve, second stop +ve, second slice OVERLAP first
        (slice(None, -6, 2), slice(None, 7, None)),
        # first stop +ve, second stop -ve, second slice WITHIN first
        (slice(None, 6, 2), slice(None, -2, None)),
        # first stop +ve, second stop -ve, second slice OUTSIDE first
        (slice(None, 6, 2), slice(None, -7, None)),
        # WITH SECOND STEP > 1
        # first stop -ve
        (slice(None, -3, None), slice(None, None, 3)),
        # second stop -ve
        (slice(None, None, None), slice(None, -1, 3)),
        # both stop -ve, (first > second), second slice WITHIN first
        (slice(None, -2, None), slice(None, -4, 2)),
        # both stop -ve, (first < second), second slice WITHIN first
        (slice(None, -4, None), slice(None, -3, 2)),
        # both stop -ve, (first > second), second slice OUTSIDE first
        (slice(None, -3, None), slice(None, -8, 2)),
        # both stop -ve, (first < second), second slice OUTSIDE first
        (slice(None, -8, None), slice(None, -3, 2)),
        # first stop -ve, second stop +ve, second slice WITHIN first
        (slice(None, -2, None), slice(None, 7, 2)),
        # first stop -ve, second stop +ve, second slice OVERLAP first
        (slice(None, -6, None), slice(None, 7, 2)),
        # first stop +ve, second stop -ve, second slice WITHIN first
        (slice(None, 9, None), slice(None, -2, 3)),
        # first stop +ve, second stop -ve, second slice OUTSIDE first
        (slice(None, 6, None), slice(None, -7, 3)),
        # WITH BOTH STEP > 1
        # first stop -ve
        (slice(None, -3, 2), slice(None, None, 3)),
        # second stop -ve
        (slice(None, None, 2), slice(None, -1, 3)),
        # both stop -ve, (first > second), second slice WITHIN first
        (slice(None, -1, 3), slice(None, -2, 2)),
        # both stop -ve, (first < second), second slice WITHIN first
        (slice(None, -2, 2), slice(None, -1, 2)),
        # both stop -ve, (first > second), second slice OUTSIDE first
        (slice(None, -3, 3), slice(None, -8, 2)),
        # both stop -ve, (first < second), second slice OUTSIDE first
        (slice(None, -8, 2), slice(None, -3, 2)),
        # first stop -ve, second stop +ve, second slice WITHIN first
        (slice(None, -2, 3), slice(None, 7, 2)),
        # first stop -ve, second stop +ve, second slice OVERLAP first
        (slice(None, -3, 3), slice(None, 7, 2)),
        # first stop +ve, second stop -ve, second slice WITHIN first
        (slice(None, 9, 2), slice(None, -1, 3)),
        # first stop +ve, second stop -ve, second slice OUTSIDE first
        (slice(None, 6, 2), slice(None, -7, 3)),
        # NON-ZERO START
        # first stop -ve
        (slice(1, -3, 2), slice(None, None, 3)),
        # second stop -ve
        (slice(1, None, 2), slice(None, -1, 3)),
        # both stop -ve, (first > second), second slice WITHIN first
        (slice(1, -1, 3), slice(None, -2, 2)),
        # both stop -ve, (first < second), second slice WITHIN first
        (slice(1, -2, 2), slice(None, -1, 2)),
        # both stop -ve, (first > second), second slice OUTSIDE first
        (slice(1, -3, 3), slice(None, -8, 2)),
        # both stop -ve, (first < second), second slice OUTSIDE first
        (slice(1, -8, 2), slice(None, -3, 2)),
        # first stop -ve, second stop +ve, second slice WITHIN first
        (slice(1, -2, 3), slice(None, 7, 2)),
        # first stop -ve, second stop +ve, second slice OVERLAP first
        (slice(1, -3, 3), slice(None, 7, 2)),
        # first stop +ve, second stop -ve, second slice WITHIN first
        (slice(1, 10, 2), slice(None, -1, 3)),
        # first stop +ve, second stop -ve, second slice OUTSIDE first
        (slice(1, 6, 2), slice(None, -7, 3)),
        # first stop +ve, second stop -ve, second slice OUTSIDE first
    ),
)
def test_subsequent_slice_neg_stop(slice_1, slice_2, ascii_alphabet):
    """SeqView should handle subsequence slices with >=1 negative stop values,
    subsequent slices may overlap or be within previous slices
    """
    seq_data = "abcdefghijk"
    sv = new_sequence.SeqView(parent=seq_data, alphabet=ascii_alphabet)
    assert sv[slice_1][slice_2].str_value == seq_data[slice_1][slice_2]


@pytest.mark.parametrize(
    "slice_1, slice_2",
    (
        # WITH DEFAULTS
        # first start -ve
        (slice(-6, None, None), slice(None, None, None)),
        # second start -ve
        (slice(None, None, None), slice(-6, None, None)),
        # both start -ve, (first < second), second slice WITHIN first
        (slice(-6, None, None), slice(-4, None, None)),
        # both start -ve, (first > second), second slice OUTSIDE first
        (slice(-4, None, None), slice(-6, None, None)),
        # first start -ve, second start +ve, second slice WITHIN first
        (slice(-8, None, None), slice(2, None, None)),
        # first start -ve, second start +ve, second slice OUTSIDE first
        (slice(-6, None, None), slice(7, None, None)),
        # first start +ve, second start -ve, second slice WITHIN first
        (slice(2, None, None), slice(-7, None, None)),
        # first start +ve, second start -ve, second slice OUTSIDE first
        (slice(5, None, None), slice(-6, None, None)),
        # WITH FIRST STEP > 1
        # first start -ve
        (slice(-6, None, 2), slice(None, None, None)),
        # second start -ve
        (slice(None, None, 2), slice(-6, None, None)),
        # both start -ve, (first < second), second slice WITHIN first
        (slice(-8, None, 2), slice(-6, None, None)),
        # both start -ve, (first > second), second slice OUTSIDE first
        (slice(-7, None, 2), slice(-9, None, None)),
        # first start -ve, second start +ve, second slice WITHIN first
        (slice(-9, None, 2), slice(2, None, None)),
        # first start -ve, second start +ve, second slice OUTSIDE first
        (slice(-6, None, 2), slice(7, None, None)),
        # first start +ve, second start -ve, second slice WITHIN first
        (slice(2, None, 2), slice(-7, None, None)),
        # first start +ve, second start -ve, second slice OUTSIDE first
        (slice(3, None, 2), slice(-9, None, None)),
        # WITH SECOND STEP > 1
        # first start -ve
        (slice(-6, None, None), slice(None, None, 2)),
        # second start -ve
        (slice(None, None, None), slice(-6, None, 2)),
        # both start -ve, (first < second), second slice WITHIN first
        (slice(-8, None, None), slice(-6, None, 2)),
        # both start -ve, (first > second), second slice OUTSIDE first
        (slice(-7, None, None), slice(-9, None, 2)),
        # first start -ve, second start +ve, second slice WITHIN first
        (slice(-9, None, None), slice(2, None, 2)),
        # first start -ve, second start +ve, second slice OUTSIDE first
        (slice(-6, None, None), slice(7, None, 2)),
        # first start +ve, second start -ve, second slice WITHIN first
        (slice(2, None, None), slice(-7, None, 2)),
        # first start +ve, second start -ve, second slice OUTSIDE first
        (slice(3, None, None), slice(-9, None, 2)),
        # WITH BOTH STEP > 1
        # first start -ve
        (slice(-6, None, 3), slice(None, None, 2)),
        # second start -ve
        (slice(None, None, 3), slice(-6, None, 2)),
        # both start -ve, (first < second), second slice WITHIN first
        (slice(-9, None, 3), slice(-7, None, 2)),
        # both start -ve, (first > second), second slice OUTSIDE first
        (slice(-7, None, 3), slice(-9, None, 2)),
        # first start -ve, second start +ve, second slice WITHIN first
        (slice(-9, None, 3), slice(2, None, 2)),
        # first start -ve, second start +ve, second slice OUTSIDE first
        (slice(-6, None, 2), slice(7, None, 2)),
        # first start +ve, second start -ve, second slice WITHIN first
        (slice(2, None, 3), slice(-7, None, 2)),
        # first start +ve, second start -ve, second slice OUTSIDE first
        (slice(3, None, 3), slice(-9, None, 2)),
        (slice(-9, 7, 3), slice(-2, None, None)),
    ),
)
def test_subsequent_slice_neg_start(slice_1, slice_2, ascii_alphabet):
    """SeqView should handle subsequence slices with >=1 negative start values,
    subsequent slices may or may not overlap or be within previous slices
    """
    seq_data = "abcdefghijk"
    sv = new_sequence.SeqView(parent=seq_data, alphabet=ascii_alphabet)
    assert sv[slice_1][slice_2].str_value == seq_data[slice_1][slice_2]


@pytest.mark.parametrize(
    "slice_1, slice_2",
    (
        # WITH DEFAULTS
        # first step -ve
        (slice(None, None, -1), slice(None, None, None)),
        # second step -ve
        (slice(None, None, None), slice(None, None, -1)),
        # both step -ve, start/stop -ve, second slice WITHIN first
        (slice(-1, -11, -2), slice(-1, -5, -3)),
        # both step -ve, start/stop -ve, second slice OUTSIDE first
        (slice(-1, -11, -2), slice(-1, -11, -3)),
        # both step -ve, start/stop +ve, second slice WITHIN first
        (slice(10, 0, -2), slice(5, 0, -3)),
        # both step -ve, start/stop +ve, second slice OUTSIDE first
        (slice(10, 0, -2), slice(10, 0, -3)),
        # first step -ve, second step +ve, second slice WITHIN first
        (slice(10, 0, -2), slice(1, 5, 2)),
        # first step -ve, second step +ve, second slice OUTSIDE first
        (slice(10, 0, -2), slice(0, 10, 2)),
        # first step +ve, second step -ve, second slice WITHIN first
        (slice(0, 10, 2), slice(4, 0, -2)),
        # first step +ve, second step -ve, second slice OUTSIDE first
        (slice(0, 10, 3), slice(10, 0, -2)),
        # first step -ve, second step +ve, second start/stop +ve
        (slice(10, 1, -1), slice(-8, 11, 2)),
        # first step -ve, second step +ve, second start/stop +ve
        (slice(10, 1, -1), slice(-19, 0, -2)),
    ),
)
def test_subsequent_slice_neg_step(slice_1, slice_2, ascii_alphabet):
    """SeqView should handle subsequence slices with negative step values,
    subsequent slices may overlap or be within previous slices
    """
    seq_data = "0123456789"
    sv = new_sequence.SeqView(parent=seq_data, alphabet=ascii_alphabet)
    assert sv[slice_1][slice_2].str_value == seq_data[slice_1][slice_2]


@pytest.mark.parametrize(
    "sub_slices_triple",
    (
        (slice(None, None, None), slice(None, None, None), slice(None, None, None)),
        (slice(1, 9, 1), slice(2, 8, 1), slice(3, 7, 1)),
        (slice(1, 9, 1), slice(2, 8, 1), slice(3, 9, 1)),
        (slice(1, 9, 1), slice(2, 8, 2), slice(3, 7, -3)),
    ),
)
def test_subslice_3(sub_slices_triple, ascii_alphabet):
    """SeqView should handle three subsequent slices"""
    seq_data = "abcdefghijk"
    sv = new_sequence.SeqView(parent=seq_data, alphabet=ascii_alphabet)
    slice_1, slice_2, slice_3 = sub_slices_triple
    assert (
        sv[slice_1][slice_2][slice_3].str_value == seq_data[slice_1][slice_2][slice_3]
    )


@pytest.mark.parametrize("start", (0, 2, -1))
@pytest.mark.parametrize("stop", (7, 10, -11))
@pytest.mark.parametrize("step", (1, -2))
@pytest.mark.parametrize("start_2", (0, 2, -8))
@pytest.mark.parametrize("stop_2", (2, 4))
@pytest.mark.parametrize("step_2", (2, -1))
@pytest.mark.parametrize("start_3", (0, 1, -6))
@pytest.mark.parametrize("stop_3", (4, 10, -10))
@pytest.mark.parametrize("step_3", (2, -2))
def test_triple_slice(
    integer_seq, start, stop, step, start_2, stop_2, step_2, start_3, stop_3, step_3
):
    """SeqView should handle subsequent forward slice"""
    seq = integer_seq.parent
    got = integer_seq[start:stop:step][start_2:stop_2:step_2][start_3:stop_3:step_3]
    expected = seq[start:stop:step][start_2:stop_2:step_2][start_3:stop_3:step_3]

    assert got.str_value == expected
    assert len(got) == len(expected)


def test_seqview_repr():
    alpha = new_moltype.DNA.most_degen_alphabet()
    # Short sequence, defaults
    seq = "ACGT"
    view = new_sequence.SeqView(parent=seq, alphabet=alpha)
    expected = f"SeqView(seqid=None, parent='ACGT', slice_record={view.slice_record!r})"
    assert repr(view) == expected

    # Long sequence
    seq = "ACGT" * 10
    view = new_sequence.SeqView(parent=seq, alphabet=alpha)
    expected = f"SeqView(seqid=None, parent='ACGTACGTAC...TACGT', slice_record={view.slice_record!r})"
    assert repr(view) == expected

    # Non-zero slice record
    seq = "ACGT" * 10
    sr = new_sequence.SliceRecord(start=5, stop=35, step=2, parent_len=len(seq))
    view = new_sequence.SeqView(parent=seq, alphabet=alpha, slice_record=sr)
    expected = f"SeqView(seqid=None, parent='ACGTACGTAC...TACGT', slice_record={view.slice_record!r})"
    assert repr(view) == expected

    # slice record with an offset
    seq = "ACGT"
    sr = new_sequence.SliceRecord(offset=5, parent_len=len(seq))
    view = new_sequence.SeqView(parent=seq, alphabet=alpha, slice_record=sr)
    expected = f"SeqView(seqid=None, parent='ACGT', slice_record={view.slice_record!r})"
    assert repr(view) == expected

    # seqid
    seq = "ACGT"
    view = new_sequence.SeqView(parent=seq, seqid="seq1", alphabet=alpha)
    expected = (
        f"SeqView(seqid='seq1', parent='ACGT', slice_record={view.slice_record!r})"
    )
    assert repr(view) == expected


def test_slice_record_repr():
    # defaults
    sr = new_sequence.SliceRecord(parent_len=20)
    expected = "SliceRecord(start=0, stop=20, step=1, parent_len=20, offset=0)"
    assert repr(sr) == expected

    sr = new_sequence.SliceRecord(start=1, stop=10, step=2, parent_len=20, offset=5)
    expected = "SliceRecord(start=1, stop=10, step=2, parent_len=20, offset=5)"
    assert repr(sr) == expected


@pytest.mark.parametrize("k", range(1, 7))
def test_iter_kmers_returns_generator(k):
    orig = "TCAGGA"
    mt = new_moltype.DNA
    r = mt.make_seq(seq=orig)
    got = r.iter_kmers(k=k)
    assert isinstance(got, typing.Generator)


def test_iter_kmers_empty():
    orig = ""
    mt = new_moltype.DNA
    r = mt.make_seq(seq=orig)
    got = r.iter_kmers(k=1)
    assert not list(got)


@pytest.mark.parametrize("k", (0, -1, 1.1))
def test_iter_kmers_handles_invalid(k):
    orig = ""
    mt = new_moltype.DNA
    r = mt.make_seq(seq=orig)
    got = r.iter_kmers(k=k)
    with pytest.raises(ValueError):
        list(got)


@pytest.mark.parametrize(
    "k, strict, expect",
    [
        (1, True, ["T", "C", "A", "G", "G", "A"]),
        (2, True, ["TC", "CA", "AG", "GG", "GA"]),
        (3, True, ["TCA", "CAG", "AGG", "GGA"]),
        (4, True, ["TCAG", "CAGG", "AGGA"]),
        (5, True, ["TCAGG", "CAGGA"]),
        (6, True, ["TCAGGA"]),
        (7, True, []),
        (1, False, ["T", "C", "A", "G", "G", "A", "N"]),
        (2, False, ["TC", "CA", "AG", "GG", "GA", "AN"]),
        (3, False, ["TCA", "CAG", "AGG", "GGA", "GAN"]),
        (4, False, ["TCAG", "CAGG", "AGGA", "GGAN"]),
        (5, False, ["TCAGG", "CAGGA", "AGGAN"]),
        (6, False, ["TCAGGA", "CAGGAN"]),
        (7, False, ["TCAGGAN"]),
        (8, False, []),
    ],
)
def test_get_kmers_strict_dna(k, strict, expect):
    orig = "TCAGGAN"
    mt = new_moltype.DNA
    r = mt.make_seq(seq=orig)
    got = r.get_kmers(k, strict=strict)
    assert got == expect


@pytest.mark.parametrize(
    "k, strict, expect",
    [
        (1, True, ["U", "C", "A", "G", "G", "A"]),
        (2, True, ["UC", "CA", "AG", "GG", "GA"]),
        (3, True, ["UCA", "CAG", "AGG", "GGA"]),
        (4, True, ["UCAG", "CAGG", "AGGA"]),
        (5, True, ["UCAGG", "CAGGA"]),
        (6, True, ["UCAGGA"]),
        (7, True, []),
        (1, False, ["U", "C", "A", "G", "G", "A", "N"]),
        (2, False, ["UC", "CA", "AG", "GG", "GA", "AN"]),
        (3, False, ["UCA", "CAG", "AGG", "GGA", "GAN"]),
        (4, False, ["UCAG", "CAGG", "AGGA", "GGAN"]),
        (5, False, ["UCAGG", "CAGGA", "AGGAN"]),
        (6, False, ["UCAGGA", "CAGGAN"]),
        (7, False, ["UCAGGAN"]),
        (8, False, []),
    ],
)
def test_get_kmers_strict_rna(k, strict, expect):
    orig = "UCAGGAN"
    mt = new_moltype.RNA
    r = mt.make_seq(seq=orig)
    got = r.get_kmers(k, strict=strict)
    assert got == expect


@pytest.mark.parametrize(
    "k, strict, expect",
    [
        (1, True, ["C", "E", "F", "G", "M", "N"]),
        (2, True, ["CE", "EF", "FG", "GM", "MN"]),
        (3, True, ["CEF", "EFG", "FGM", "GMN"]),
        (4, True, ["CEFG", "EFGM", "FGMN"]),
        (5, True, ["CEFGM", "EFGMN"]),
        (6, True, ["CEFGMN"]),
        (1, False, ["C", "E", "F", "G", "M", "N", "X"]),
        (2, False, ["CE", "EF", "FG", "GM", "MN", "NX"]),
        (3, False, ["CEF", "EFG", "FGM", "GMN", "MNX"]),
        (4, False, ["CEFG", "EFGM", "FGMN", "GMNX"]),
        (5, False, ["CEFGM", "EFGMN", "FGMNX"]),
        (6, False, ["CEFGMN", "EFGMNX"]),
        (7, False, ["CEFGMNX"]),
    ],
)
def test_get_kmers_strict_protein(k, strict, expect):
    orig = "CEFGMNX"
    mt = new_moltype.PROTEIN
    r = mt.make_seq(seq=orig)
    got = r.get_kmers(k, strict=strict)
    assert got == expect


@pytest.mark.parametrize(
    "k, strict, expect",
    [
        (1, True, ["T", "C", "A", "G", "A", "T"]),
        (2, True, ["TC", "CA", "GA", "AT"]),
        (3, True, ["TCA", "GAT"]),
        (4, True, []),
        (1, False, ["T", "C", "A", "-", "G", "A", "T"]),
        (2, False, ["TC", "CA", "A-", "-G", "GA", "AT"]),
        (3, False, ["TCA", "CA-", "A-G", "-GA", "GAT"]),
        (4, False, ["TCA-", "CA-G", "A-GA", "-GAT"]),
        (5, False, ["TCA-G", "CA-GA", "A-GAT"]),
        (6, False, ["TCA-GA", "CA-GAT"]),
        (7, False, ["TCA-GAT"]),
        (8, False, []),
    ],
)
def test_get_kmers_strict_dna_gaps(k, strict, expect):
    orig = "TCA-GAT"
    mt = new_moltype.DNA
    r = mt.make_seq(seq=orig)
    got = r.get_kmers(k, strict=strict)
    assert got == expect


@pytest.mark.parametrize(
    "k, strict, expect",
    [
        (1, True, ["U", "C", "A", "G", "A", "U"]),
        (2, True, ["UC", "CA", "GA", "AU"]),
        (3, True, ["UCA", "GAU"]),
        (4, True, []),
        (1, False, ["U", "C", "A", "-", "G", "A", "U"]),
        (2, False, ["UC", "CA", "A-", "-G", "GA", "AU"]),
        (3, False, ["UCA", "CA-", "A-G", "-GA", "GAU"]),
        (4, False, ["UCA-", "CA-G", "A-GA", "-GAU"]),
        (5, False, ["UCA-G", "CA-GA", "A-GAU"]),
        (6, False, ["UCA-GA", "CA-GAU"]),
        (7, False, ["UCA-GAU"]),
        (8, False, []),
    ],
)
def test_get_kmers_strict_rna_gaps(k, strict, expect):
    orig = "UCA-GAU"
    mt = new_moltype.RNA
    r = mt.make_seq(seq=orig)
    got = r.get_kmers(k, strict=strict)
    assert got == expect


@pytest.mark.parametrize(
    "k, strict, expect",
    [
        (1, True, ["C", "E", "F", "G", "M", "N"]),
        (2, True, ["CE", "EF", "GM", "MN"]),
        (3, True, ["CEF", "GMN"]),
        (4, True, []),
        (1, False, ["C", "E", "F", "-", "G", "M", "N"]),
        (2, False, ["CE", "EF", "F-", "-G", "GM", "MN"]),
        (3, False, ["CEF", "EF-", "F-G", "-GM", "GMN"]),
        (4, False, ["CEF-", "EF-G", "F-GM", "-GMN"]),
        (5, False, ["CEF-G", "EF-GM", "F-GMN"]),
        (6, False, ["CEF-GM", "EF-GMN"]),
        (7, False, ["CEF-GMN"]),
        (8, False, []),
    ],
)
def test_get_kmers_strict_protein_gaps(k, strict, expect):
    orig = "CEF-GMN"
    mt = new_moltype.PROTEIN
    r = mt.make_seq(seq=orig)
    got = r.get_kmers(k, strict=strict)
    assert got == expect


@pytest.mark.parametrize(
    "moltype", (new_moltype.DNA, new_moltype.RNA, new_moltype.PROTEIN)
)
def test_get_kmers_allgap(moltype):
    orig = "-------"
    expect = ["-", "-", "-", "-", "-", "-", "-"]
    r = moltype.make_seq(seq=orig)
    got = r.get_kmers(1, strict=False)
    assert got == expect

    expect = []
    got = r.get_kmers(1, strict=True)
    assert got == expect


@pytest.mark.parametrize(
    "k, strict, expect",
    [
        (1, True, ["G", "A", "T", "A"]),
        (2, True, ["GA", "TA"]),
        (3, True, []),
        (1, False, ["N", "G", "A", "S", "T", "A", "H"]),
        (2, False, ["NG", "GA", "AS", "ST", "TA", "AH"]),
        (3, False, ["NGA", "GAS", "AST", "STA", "TAH"]),
        (4, False, ["NGAS", "GAST", "ASTA", "STAH"]),
        (5, False, ["NGAST", "GASTA", "ASTAH"]),
        (6, False, ["NGASTA", "GASTAH"]),
        (7, False, ["NGASTAH"]),
        (8, False, []),
    ],
)
def test_get_kmers_mixed_ambiguities_dna(k, strict, expect):
    mt = new_moltype.DNA
    r = mt.make_seq(seq="NGASTAH")
    got = r.get_kmers(k, strict=strict)
    assert got == expect


@pytest.mark.parametrize(
    "k, strict, expect",
    [
        (1, True, ["G", "A", "U", "A"]),
        (2, True, ["GA", "UA"]),
        (3, True, []),
        (1, False, ["R", "G", "A", "W", "U", "A", "D"]),
        (2, False, ["RG", "GA", "AW", "WU", "UA", "AD"]),
        (3, False, ["RGA", "GAW", "AWU", "WUA", "UAD"]),
        (4, False, ["RGAW", "GAWU", "AWUA", "WUAD"]),
        (5, False, ["RGAWU", "GAWUA", "AWUAD"]),
        (6, False, ["RGAWUA", "GAWUAD"]),
        (7, False, ["RGAWUAD"]),
        (8, False, []),
    ],
)
def test_get_kmers_mixed_ambiguities_rna(k, strict, expect):
    mt = new_moltype.RNA
    r = mt.make_seq(seq="RGAWUAD")
    got = r.get_kmers(k, strict=strict)
    assert got == expect


@pytest.mark.parametrize(
    "k, strict, expect",
    [
        (1, True, ["Q", "M", "N", "R"]),
        (2, True, ["QM", "NR"]),
        (3, True, []),
        (1, False, ["B", "Q", "M", "X", "N", "R", "Z"]),
        (2, False, ["BQ", "QM", "MX", "XN", "NR", "RZ"]),
        (3, False, ["BQM", "QMX", "MXN", "XNR", "NRZ"]),
        (4, False, ["BQMX", "QMXN", "MXNR", "XNRZ"]),
        (5, False, ["BQMXN", "QMXNR", "MXNRZ"]),
        (6, False, ["BQMXNR", "QMXNRZ"]),
        (7, False, ["BQMXNRZ"]),
        (8, False, []),
    ],
)
def test_get_kmers_mixed_ambiguities_protein(k, strict, expect):
    mt = new_moltype.PROTEIN
    r = mt.make_seq(seq="BQMXNRZ")
    got = r.get_kmers(k, strict=strict)
    assert got == expect


@pytest.fixture(scope="function")
def one_seq():
    return new_moltype.DNA.make_seq(seq="AACCTGGAACC")


def test_seq_repr(one_seq):
    pat = re.compile("[ACGT]+")
    expect = str(one_seq)
    seq = one_seq

    got = pat.findall(repr(seq))[0]
    assert expect.startswith(got), (expect, got)


def test_seq_repr_rc(one_seq):
    pat = re.compile("[ACGT]+")
    dna = one_seq.moltype
    expect = dna.rc(str(one_seq))
    seq = one_seq.rc()

    got = pat.findall(repr(seq))[0]
    assert expect.startswith(got), (expect, got)


def test_annotation_from_slice_with_stride():
    seq = new_moltype.DNA.make_seq(seq="AAACGCGCGAAAAAAA", name="s1")
    seq.add_feature(biotype="exon", name="ex1", spans=[(3, 9)])
    f = list(seq.get_features(name="ex1"))[0]
    assert str(f.get_slice()) == "CGCGCG"
    s1 = seq[1::2]
    f = list(s1.get_features(name="ex1"))[0]
    assert str(f.get_slice()) == "CCC"


def test_absolute_position_base_cases(one_seq):
    """with no offset or view, the absolute index should remain unchanged"""
    got = one_seq._seq.slice_record.absolute_position(5)
    assert got == 5

    # an index outside the range of the sequence should raise an IndexError
    with pytest.raises(IndexError):
        one_seq._seq.slice_record.absolute_position(20)

    with pytest.raises(IndexError):
        one_seq._seq.slice_record.absolute_position(-20)


def test_absolute_position_positive(one_seq):
    # with an offset, the abs index should be offset + index
<<<<<<< HEAD
    one_seq.annotation_offset = 2
    got = one_seq._seq.slice_record.absolute_position(2)
=======
    one_seq._seq.offset = 2
    got = one_seq._seq.absolute_position(2)
>>>>>>> 9424345d
    assert got == 2 + 2

    # with an offset and start, the abs index should be offset + start + index
    view = one_seq[2::]
<<<<<<< HEAD
    view.annotation_offset = 2  # todo: do we want the annotation_offset to be preserved when slicing? I think yes
    got = view._seq.slice_record.absolute_position(2)
=======
    view._seq.offset = 2  # todo: do we want the annotation_offset to be preserved when slicing? I think yes
    got = view._seq.absolute_position(2)
>>>>>>> 9424345d
    assert got == 2 + 2 + 2

    # with an offset, start and step, the abs index should be offset + start + index * step
    view = one_seq[2::2]
<<<<<<< HEAD
    view.annotation_offset = 2
    got = view._seq.slice_record.absolute_position(2)
=======
    view._seq.offset = 2
    got = view._seq.absolute_position(2)
>>>>>>> 9424345d
    assert got == 2 + 2 + 2 * 2


def test_relative_position_base_cases(one_seq):
    """with no offset or view, the absolute index should remain unchanged"""
    got = one_seq._seq.slice_record.relative_position(5)
    assert got == 5

    # a -ve index  should raise an IndexError
    with pytest.raises(IndexError):
        one_seq._seq.slice_record.relative_position(-5)


def test_relative_position(integer_seq):
    """This test checks if the method returns the correct relative positions when
    the given index precedes or exceeds the range of the SeqView."""

    view = integer_seq[1:9:]
    # view = "12345678"
    got = view.slice_record.relative_position(0)
    # precedes the view, so should return -1
    assert got == -1
    # exceeds the view, but still returns a value
    got = view.slice_record.relative_position(10)
    assert got == 9


def test_relative_position_step_GT_one(integer_seq):
    """This test checks if the method returns the correct relative positions when
    the given index precedes or exceeds the range of the SeqView with a step greater than one.
    """

    # precedes the view, with step > 1
    view = integer_seq[2:7:2]
    # view = "246", precedes the view by 1 step
    got = view.slice_record.relative_position(0)
    assert got == -1
    # precedes the view by 0.5 step, default behaviour is to round up to 0
    got = view.slice_record.relative_position(1)
    assert got == 0
    # exceeds the view by two steps, len(view) + 2 = 4
    got = view.slice_record.relative_position(10)
    assert got == 4


@pytest.mark.parametrize("sliced", (False, True))
@pytest.mark.parametrize("rev", (False, True))
def test_seqview_copy(sliced, rev, integer_seq):
    raw_data = integer_seq.parent
    integer_seq = integer_seq[::-1] if rev else integer_seq
    raw_data = raw_data[::-1] if rev else raw_data

    slice_start = 2
    slice_end = 4
    sv = integer_seq[slice_start:slice_end]
    copied = sv.copy(sliced=sliced)

    assert copied.str_value == raw_data[slice_start:slice_end]
    assert copied.is_reversed == integer_seq.is_reversed
    assert (
        sliced and copied.parent is not sv.parent or copied.parent is integer_seq.parent
    )


def test_relative_position_with_remainder(integer_seq):
    """tests relative_position when the index given is excluded from the view as it falls on
    a position that is 'stepped over'"""
    view = integer_seq[1:9:2]
    # view = "1357"
    got = view.slice_record.relative_position(2)
    # 2 is stepped over in the view, so we return the index of 3 (which is 1)
    assert got == 1

    # setting the arg stop=True will adjust to the largest number, smaller than the given abs value, that is in the view
    got = view.slice_record.relative_position(8, stop=True)
    # 8 is excluded from the view, so we return the index of 7 (which is 3)
    assert got == 3


@pytest.mark.parametrize("value", (0, 3))
@pytest.mark.parametrize("offset", (None, 1, 2))
@pytest.mark.parametrize("start", (None, 1, 2))
@pytest.mark.parametrize("stop", (None, 10, 11))
@pytest.mark.parametrize("step", (None, 1, 2))
def test_absolute_relative_roundtrip(one_seq, value, offset, start, stop, step):
    # a round trip from relative to absolute then from absolute to relative, should return the same value we began with
    view = one_seq[start:stop:step]
<<<<<<< HEAD
    view.annotation_offset = offset or 0
    abs_val = view._seq.slice_record.absolute_position(value)
    rel_val = view._seq.slice_record.relative_position(abs_val)
=======
    view._seq.offset = offset or 0
    abs_val = view._seq.absolute_position(value)
    rel_val = view._seq.relative_position(abs_val)
>>>>>>> 9424345d
    assert rel_val == value


@pytest.mark.parametrize("value", (0, 2))
@pytest.mark.parametrize("offset", (None, 1, 2))
@pytest.mark.parametrize("start", (None, -1, -2))
@pytest.mark.parametrize("stop", (None, -10))
@pytest.mark.parametrize("step", (-1, -2))
def test_absolute_relative_roundtrip_reverse(
    integer_seq, value, offset, start, stop, step
):
    # a round trip from relative to absolute then from absolute to relative, should return the same value we began with
    view = integer_seq[start:stop:step]
    view.slice_record.offset = offset or 0
    abs_val = view.slice_record.absolute_position(value)
    rel_val = view.slice_record.relative_position(abs_val)
    assert view.slice_record.offset == (offset or 0)
    assert (view[rel_val]).str_value == view[value].str_value


def test_annotate_gff_nested_features(DATA_DIR):
    """correctly annotate a sequence with nested features"""
    # the synthetic example
    #          1111111111222222222333333333334
    # 1234567890123456789012345678901234567890
    #  **** biological_region
    #                                     ** biological_region
    #                                       * biological_region
    #      *******************************  gene
    #         *********************   mRNA
    #            *********            exon
    #                       *****     exon
    # ACCCCGGAAAATTTTTTTTTAAGGGGGAAAAAAAAACCCCCCC...
    seq = new_moltype.DNA.make_seq(
        seq="ACCCCGGAAAATTTTTTTTTAAGGGGGAAAAAAAAACCCCCCC", name="22"
    )
    gff3_path = DATA_DIR / "ensembl_sample.gff3"
    # TODO: directly assign an annotation_db, annotate_from_gff to be discontinued
    seq.annotate_from_gff(gff3_path)
    # we have 8 records in the gff file
    assert seq.annotation_db.num_matches() == 8

    # get the gene and check it has a single annotation and that
    # its slice is correct
    ann = list(seq.get_features(biotype="gene"))
    assert len(ann) == 1
    ann_seq = ann[0].get_slice()
    assert str(ann_seq) == "GGAAAATTTTTTTTTAAGGGGGAAAAAAAAA"
    # the gene has 1 transcript
    gene = ann[0]
    mrna = list(gene.get_children(biotype="mRNA"))
    assert len(mrna) == 1
    mrna = mrna[0]
    ann_seq = mrna.get_slice()
    assert str(ann_seq) == "AAAATTTTTTTTTAAGGGGGAAA"

    # the transcript has 2 exons, from the parent feature
    exons = list(mrna.get_children(biotype="exon"))
    assert len(exons) == 2
    # or the sequence
    ann = list(seq.get_features(biotype="exon"))
    assert len(ann) == 2
    exon_seqs = ("TTTTTTTTT", "GGGGG")
    assert tuple(str(ex.get_slice()) for ex in exons) == exon_seqs


def test_to_moltype_dna():
    """to_moltype("dna") ensures conversion from T to U"""
    seq = new_moltype.DNA.make_seq(seq="AAAAGGGGTTT", name="seq1")
    rna = seq.to_moltype("rna")
    assert "T" not in rna


def test_to_moltype_rna():
    """to_moltype("rna") ensures conversion from U to T"""
    seq = new_moltype.RNA.make_seq(seq="AAAAGGGGUUU", name="seq1")
    rna = seq.to_moltype("dna")
    assert "U" not in rna


def test_to_rich_dict():
    """Sequence to_dict works"""
    dna = new_moltype.DNA
    r = dna.make_seq(seq="AAGGCC", name="seq1")
    got = r.to_rich_dict()
    seq = new_sequence.SeqView(
        parent="AAGGCC", seqid="seq1", alphabet=dna.most_degen_alphabet()
    ).to_rich_dict()

    expect = {
        "name": "seq1",
        "seq": seq,
        "moltype": r.moltype.label,
        "info": None,
        "type": get_object_provenance(r),
        "version": __version__,
        "annotation_offset": 0,
    }

    assert got == expect


def test_sequence_to_json():
    """to_json roundtrip recreates to_dict"""
    dna = new_moltype.DNA
    r = dna.make_seq(seq="AAGGCC", name="seq1")
    got = json.loads(r.to_json())
    seq = new_sequence.SeqView(
        parent="AAGGCC", seqid="seq1", alphabet=dna.most_degen_alphabet()
    ).to_rich_dict()

    expect = {
        "name": "seq1",
        "seq": seq,
        "moltype": dna.label,
        "info": None,
        "type": get_object_provenance(r),
        "version": __version__,
        "annotation_offset": 0,
    }

    assert got == expect


@pytest.mark.parametrize("coord", ("start", "stop"))
def test_seqview_to_rich_dict(coord, dna_alphabet):
    parent = "ACCCCGGAAAATTTTTTTTTAAGGGGGAAAAAAAAACCCCCCC"
    sv = new_sequence.SeqView(parent=parent, alphabet=dna_alphabet)
    plus = sv.to_rich_dict()
    minus = sv[::-1].to_rich_dict()
    plus = plus.pop("init_args")
    minus = minus.pop("init_args")
    assert plus.pop("parent") == minus.pop("parent")
    assert (
        plus["slice_record"]["init_args"]["step"]
        == -minus["slice_record"]["init_args"]["step"]
    )
    assert coord not in plus
    assert coord not in minus


@pytest.mark.parametrize("reverse", (False, True))
def test_sliced_seqview_rich_dict(reverse, dna_alphabet):
    parent = "ACCCCGGAAAATTTTTTTTTAAGGGGGAAAAAAAAACCCCCCC"
    sl = slice(2, 13)
    sv = new_sequence.SeqView(parent=parent, alphabet=dna_alphabet)[sl]
    sv = sv[::-1] if reverse else sv
    rd = sv.to_rich_dict()
<<<<<<< HEAD
    assert rd["init_args"]["parent"] == parent[sl]
    assert rd["init_args"]["slice_record"]["init_args"]["offset"] == 2
=======
    assert rd["init_args"]["seq"] == parent[sl]
>>>>>>> 9424345d


@pytest.mark.parametrize(
    "sl",
    (
        slice(2, 5, 1),  # positive indices, positive step
        slice(-8, -5, 1),  # negative indices, positive step
        slice(4, 1, -1),  # positive indices, negative step
        slice(-6, -9, -1),  # negative indices, negative step
    ),
)
@pytest.mark.parametrize("offset", (4, 0))
def test_parent_start_stop(sl, offset, ascii_alphabet):
    data = "0123456789"
    # check our slice matches the expectation for rest of test
    expect = "234" if sl.step > 0 else "432"
    sv = new_sequence.SeqView(parent=data, alphabet=ascii_alphabet)
    sv.slice_record.offset = offset
    sv = sv[sl]
    assert sv.str_value == expect
    # now check that start / stop are always the same
    # irrespective of step sign
    assert (sv.slice_record.parent_start, sv.slice_record.parent_stop) == (
        2 + offset,
        5 + offset,
    )


@pytest.mark.parametrize(
    "sl",
    (
        slice(None, None, 1),  # slice whole sequence plus strand
        slice(None, None, -1),  # slice whole sequence minus strand
    ),
)
def test_parent_start_stop_limits(sl, ascii_alphabet):
    data = "0123456789"
    # check our slice matches the expectation for rest of test
    expect = data[sl]
    sv = new_sequence.SeqView(parent=data, alphabet=ascii_alphabet)
    sv = sv[sl]
    assert sv.str_value == expect
    # now check that start / stop are always the same
    # irrespective of step sign
    assert (sv.slice_record.parent_start, sv.slice_record.parent_stop) == (0, 10)


@pytest.mark.parametrize("rev", (False, True))
def test_parent_start_stop_empty(rev, ascii_alphabet):
    data = "0123456789"
    # check our slice matches the expectation for rest of test
    expect = ""
    sv = new_sequence.SeqView(parent=data, alphabet=ascii_alphabet)
    sv = sv[0 : 0 : -1 if rev else 1]
    assert sv.str_value == expect
    # now check that start / stop are always the same
    # irrespective of step sign
    assert (sv.slice_record.parent_start, sv.slice_record.parent_stop) == (0, 0)


@pytest.mark.parametrize("rev", (False, True))
@pytest.mark.parametrize("index", range(9))
def test_parent_start_stop_singletons(index, rev, ascii_alphabet):
    data = "0123456789"
    start, stop = (-(10 - index), -(10 - index + 1)) if rev else (index, index + 1)
    sl = slice(start, stop, -1 if rev else 1)
    # check our slice matches the expectation for rest of test
    expect = data[sl]
    sv = new_sequence.SeqView(parent=data, alphabet=ascii_alphabet)
    sv = sv[sl]
    assert sv.str_value == expect
    # now check that start / stop are always the same
    # irrespective of step sign
    assert (sv.slice_record.parent_start, sv.slice_record.parent_stop) == (
        index,
        index + 1,
    )


def test_get_drawable(DATA_DIR):
    seq = cogent3.load_seq(DATA_DIR / "annotated_seq.gb")
    seq = seq[2000:4000]
    biotypes = "CDS", "gene", "mRNA"
    for feat in seq.get_features(biotype=biotypes, allow_partial=True):
        draw = feat.get_drawable()
        assert "(incomplete)" in draw.text

    full = seq.get_drawable(biotype=biotypes)
    # should only include elements that overlap the segment
    assert len(full.traces) == len(biotypes)
    # and their names should indicate they're incomplete
    for trace in full.traces:
        assert "(incomplete)" in trace.text


@pytest.mark.parametrize("gc,seq", ((1, "TCCTGA"), (1, "ACGTAA---"), (2, "TCCAGG")))
def test_has_terminal_stop_true(gc, seq):
    gc = new_genetic_code.get_code(gc)
    seq = new_moltype.DNA.make_seq(seq=seq)
    assert seq.has_terminal_stop(gc=gc)


@pytest.mark.parametrize(
    "gc,seq", ((1, "TCCAGG"), (2, "TCCAAA"), (1, "CCTGA"), (2, "CCAGG"))
)
def test_has_terminal_stop_false(gc, seq):
    gc = new_genetic_code.get_code(gc)
    seq = new_moltype.DNA.make_seq(seq=seq)
    assert not seq.has_terminal_stop(gc=gc)


def test_has_terminal_stop_strict():
    gc = new_genetic_code.get_code(1)
    seq = new_moltype.DNA.make_seq(seq="TCCAG")
    with pytest.raises(new_alphabet.AlphabetError):
        seq.has_terminal_stop(gc=gc, strict=True)


@pytest.mark.parametrize(
    "gc,seq",
    (
        (2, "TCCAGG"),
        (1, "TAATGA"),
        (1, "ACGTGA---"),
        (1, "--AT-CTGA"),
    ),
)
def test_trim_terminal_stop_true(gc, seq):
    gc = new_genetic_code.get_code(gc)
    expect = re.sub("(TGA|AGG)(?=[-]*$)", "---" if "-" in seq else "", seq)

    seq = new_moltype.DNA.make_seq(seq=seq)
    got = str(seq.trim_stop_codon(gc=gc))
    assert got == expect


@pytest.mark.parametrize("gc,seq", ((1, "T?CTGC"), (2, "TCCAAG")))
def test_trim_terminal_stop_nostop(gc, seq):
    gc = new_genetic_code.get_code(gc)
    seq = new_moltype.DNA.make_seq(seq=seq)
    got = seq.trim_stop_codon(gc=gc)
    assert str(got) == str(seq)
    # since there's no stop, we just return the same object
    assert got is seq


@pytest.mark.parametrize(
    "gc,seq", ((1, "TCCAGG"), (2, "TCCAAA"), (1, "CCTGA"), (2, "CCAGG"))
)
def test_trim_terminal_stop_false(gc, seq):
    gc = new_genetic_code.get_code(gc)
    seq = new_moltype.DNA.make_seq(seq=seq)
    assert str(seq.trim_stop_codon(gc=gc)) == str(seq)


def test_trim_terminal_stop_strict():
    gc = new_genetic_code.get_code(1)
    seq = new_moltype.DNA.make_seq(seq="TCCAG")
    with pytest.raises(new_alphabet.AlphabetError):
        seq.trim_stop_codon(gc=gc, strict=True)


@pytest.mark.parametrize("cast", (int, numpy.int32, numpy.int64, numpy.uint8))
def test_index_a_seq(cast):
    seq = new_moltype.DNA.make_seq(seq="TCCAG")
    got = seq[cast(1)]
    assert isinstance(got, new_sequence.Sequence)


@pytest.mark.parametrize("cast", (float, numpy.float32))
def test_index_a_seq_float_fail(cast):
    seq = new_moltype.DNA.make_seq(seq="TCCAG")
    index = cast(1)
    with pytest.raises(TypeError):
        seq[index]  # pylint: disable=W0104


@pytest.mark.parametrize("moltype", ("dna", "protein"))
def test_same_moltype(moltype):
    moltype = new_moltype.get_moltype(moltype)
    seq = moltype.make_seq(seq="TCCAG")
    got = seq.to_moltype(moltype)
    assert got is seq


def test_gapped_by_map_segment_iter():
    moltype = new_moltype.DNA
    m, seq = moltype.make_seq(seq="-TCC--AG").parse_out_gaps()
    g = list(seq.gapped_by_map_segment_iter(m, allow_gaps=True, recode_gaps=False))
    assert g == ["-", "TCC", "--", "AG"]


@pytest.mark.parametrize("rev", (False, True))
@pytest.mark.parametrize("sliced", (False, True))
@pytest.mark.parametrize("start_stop", ((None, None), (3, 7)))
def test_copied_parent_coordinates(sliced, rev, start_stop):
    orig_name = "orig"
    seq = new_moltype.DNA.make_seq(seq="ACGGTGGGAC", name=orig_name)
    start, stop = start_stop
    start = start or 0
    stop = stop or len(seq)
    sl = slice(start, stop)
    seq = seq[sl]
    sliced_name = "sliced"
    seq.name = sliced_name
    assert seq.name == sliced_name
    seq = seq.rc() if rev else seq
    copied = seq.copy(sliced=sliced)
    assert copied.name == sliced_name
    # matches original
    assert copied.parent_coordinates() == seq.parent_coordinates()
    # and expected -- the coordinate name always reflects the underlying sequence
    assert copied.parent_coordinates() == (orig_name, start, stop, -1 if rev else 1)


@pytest.mark.parametrize("rev", (False, True))
def test_parent_coordinates(one_seq, rev):
    seq = one_seq[1:1]
    seq = seq.rc() if rev else seq
    seq.name = "sliced"  # this assignment does not affect the
    # note that when a sequence has zero length, the parent seqid is None
    assert seq.parent_coordinates() == (None, 0, 0, 1)


@pytest.mark.parametrize("cls", (str, bytes))
def test_coerce_to_seqview_str_bytes(cls, dna_alphabet):
    seq = "AC--GGTGGGAC"
    seqid = "seq1"
    s = bytes(seq, "utf8") if cls == bytes else seq
    got = new_sequence._coerce_to_seqview(s, seqid, alphabet=dna_alphabet, offset=0)
    assert got.str_value == seq
    assert isinstance(got, new_sequence.SeqView)


def test_coerce_to_seqview_sequence(dna_alphabet):
    seq = "AC--GGTGGGAC"
    seqid = "seq1"
    got = new_sequence._coerce_to_seqview(
        new_moltype.DNA.make_seq(seq=seq), seqid, alphabet=dna_alphabet, offset=0
    )
    assert got.str_value == seq
    assert isinstance(got, new_sequence.SeqView)


def test_coerce_to_seqview_already_seqview(dna_alphabet):
    seq = "AC--GGTGGGAC"
    seqid = "seq1"
    got = new_sequence._coerce_to_seqview(
        new_sequence.SeqView(parent=seq, alphabet=dna_alphabet),
        seqid,
        alphabet=dna_alphabet,
        offset=0,
    )
    assert got.str_value == seq
    assert isinstance(got, new_sequence.SeqView)


def test_seqview_seqid(dna_alphabet):
    sv = new_sequence.SeqView(parent="ACGGTGGGAC", alphabet=dna_alphabet)
    assert sv.seqid is None

    sv = new_sequence.SeqView(parent="ACGGTGGGAC", seqid="seq1", alphabet=dna_alphabet)
    assert sv.seqid == "seq1"


def test_seqview_to_rich_dict_seqid(dna_alphabet):
    sv = new_sequence.SeqView(parent="ACGGTGGGAC", seqid="seq1", alphabet=dna_alphabet)
    rd = sv.to_rich_dict()
    assert rd["init_args"]["seqid"] == "seq1"

    sv = new_sequence.SeqView(parent="ACGGTGGGAC", alphabet=dna_alphabet)
    rd = sv.to_rich_dict()
    assert rd["init_args"]["seqid"] is None


def test_seqview_slice_propagates_seqid(dna_alphabet):
    sv = new_sequence.SeqView(parent="ACGGTGGGAC", seqid="seq1", alphabet=dna_alphabet)
    sliced_sv = sv[1:8:2]
    assert sliced_sv.seqid == "seq1"

    copied_sv = sliced_sv.copy(sliced=False)
    assert copied_sv.seqid == "seq1"

    copied_sliced_sv = sliced_sv.copy(sliced=True)
    assert copied_sliced_sv.seqid == "seq1"


def test_sequences_propogates_seqid():
    # creating a name Sequence propagates the seqid to the SeqView.
    seq = new_moltype.DNA.make_seq(seq="ACGGTGGGAC", name="seq1")
    assert seq._seq.seqid == "seq1"

    # renaming the Sequence doesnt change the seqid of the SeqView.
    seq.name = "seq2"
    assert seq.name == "seq2"
    assert seq._seq.seqid == "seq1"


def test_sequences_propogates_seqid_seqview(dna_alphabet):
    # creating a Sequence with a seqview does not change the seqid of the SeqView.
    seq = new_moltype.DNA.make_seq(
        seq=new_sequence.SeqView(
            parent="ACGGTGGGAC", seqid="parent_name", alphabet=dna_alphabet
        ),
        name="seq_name",
    )
    assert seq.name == "seq_name"
    assert seq._seq.seqid == "parent_name"

    # creating a Sequence with an unnamed seqview does not name the SeqView.
    seq = new_moltype.DNA.make_seq(
        seq=new_sequence.SeqView(parent="ACGGTGGGAC", alphabet=dna_alphabet),
        name="seq_name",
    )
    assert seq.name == "seq_name"
    assert seq._seq.seqid is None


def test_make_seq_assigns_to_seqview():
    seq = new_moltype.DNA.make_seq(seq="ACGT", name="s1")
    assert seq.name == seq._seq.seqid == "s1"


def test_empty_seqview_translate_position(dna_alphabet):
    sv = new_sequence.SeqView(parent="", alphabet=dna_alphabet)
    assert sv.slice_record.absolute_position(0) == 0
    assert sv.slice_record.relative_position(0) == 0


@pytest.mark.parametrize("start", (None, 0, 1, 10, -1, -10))
@pytest.mark.parametrize("stop", (None, 10, 8, 1, 0, -1, -11))
@pytest.mark.parametrize("step", (None, 1, 2, -1, -2))
@pytest.mark.parametrize("length", (1, 8, 999))
def test_seqview_seq_len_init(start, stop, step, length, dna_alphabet):
    # seq_len is length of seq when None
    seq_data = "A" * length
    sr = new_sequence.SliceRecord(start=start, stop=stop, step=step, parent_len=length)
    sv = new_sequence.SeqView(parent=seq_data, slice_record=sr, alphabet=dna_alphabet)
    expect = len(seq_data)
    # Check property and slot
    assert sv.parent_len == expect
    assert sv._parent_len == expect


@pytest.mark.parametrize("seq, seq_len", [("A", 0), ("", 1), ("A", 2)])
def test_seqview_seq_len_mismatch(seq, seq_len, dna_alphabet):
    # If provided, seq_len must match len(seq)
    with pytest.raises(AssertionError):
        new_sequence.SeqView(parent=seq, parent_len=seq_len, alphabet=dna_alphabet)


def test_seqview_copy_propagates_seq_len(dna_alphabet):
    seq = "ACGGTGGGAC"
    sv = new_sequence.SeqView(parent=seq, alphabet=dna_alphabet)
    copied = sv.copy()
    assert copied.parent_len == len(seq)


def test_seqview_seq_len_modified_seq(dna_alphabet):
    seq = "ACGGTGGGAC"
    sv = new_sequence.SeqView(parent=seq, alphabet=dna_alphabet)

    sv.parent = "ATGC"  # this should not modify seq_len
    assert sv.parent_len == len(seq)


def test_sequence_str_bytes_array():
    data = "ACGGTGGGAC"
    seq = new_moltype.DNA.make_seq(seq=data)
    assert str(seq) == data
    assert bytes(seq) == data.encode("utf8")
    assert numpy.array_equal(
        numpy.array(seq), new_moltype.DNA.alphabet.to_indices(data)
    )


@pytest.mark.parametrize("seq,rc", (("ATGTTT", False), ("AAACAT", True)))
def test_translation(seq, rc):
    seq = new_moltype.DNA.make_seq(seq=seq)
    if rc:
        seq = seq.rc()
    get_str = str(seq)
    assert get_str == "ATGTTT"
    aa = seq.get_translation()
    assert str(aa) == "MF"


def test_get_translation_include_stop():
    s = new_moltype.DNA.make_seq(seq="ATTTAACTT", name="s1")
    aa = s.get_translation(include_stop=True)
    assert str(aa) == "I*L"


def test_get_translation_trim_stop():
    s = new_moltype.DNA.make_seq(seq="ATTTCCTGA", name="s1")
    aa = s.get_translation(trim_stop=True)
    assert str(aa) == "IS"
    # no effect on internal stops
    s = new_moltype.DNA.make_seq(seq="ATTTAACTT", name="s1")
    aa = s.get_translation(include_stop=True, trim_stop=True)
    assert str(aa) == "I*L"


@pytest.mark.parametrize(
    "moltype, data",
    (
        ("dna", "ACGT"),
        ("rna", "ACGU"),
        ("protein", "ACDE"),
        ("protein_with_stop", "ACDE*"),
        ("bytes", "ACDE"),
    ),
)
def test_sequence_serialisation_round_trip(moltype, data):
    moltype = new_moltype.get_moltype(moltype)
    seq = moltype.make_seq(seq=data, name="seq1")

    rd = seq.to_rich_dict()
    got = deserialise_object(rd)
    assert isinstance(got, type(seq))
    assert got.to_rich_dict() == seq.to_rich_dict()<|MERGE_RESOLUTION|>--- conflicted
+++ resolved
@@ -1944,35 +1944,20 @@
 
 def test_absolute_position_positive(one_seq):
     # with an offset, the abs index should be offset + index
-<<<<<<< HEAD
-    one_seq.annotation_offset = 2
+    one_seq._seq.offset = 2
     got = one_seq._seq.slice_record.absolute_position(2)
-=======
-    one_seq._seq.offset = 2
-    got = one_seq._seq.absolute_position(2)
->>>>>>> 9424345d
     assert got == 2 + 2
 
     # with an offset and start, the abs index should be offset + start + index
     view = one_seq[2::]
-<<<<<<< HEAD
-    view.annotation_offset = 2  # todo: do we want the annotation_offset to be preserved when slicing? I think yes
+    view._seq.offset = 2  # todo: do we want the annotation_offset to be preserved when slicing? I think yes
     got = view._seq.slice_record.absolute_position(2)
-=======
-    view._seq.offset = 2  # todo: do we want the annotation_offset to be preserved when slicing? I think yes
-    got = view._seq.absolute_position(2)
->>>>>>> 9424345d
     assert got == 2 + 2 + 2
 
     # with an offset, start and step, the abs index should be offset + start + index * step
     view = one_seq[2::2]
-<<<<<<< HEAD
-    view.annotation_offset = 2
+    view._seq.offset = 2
     got = view._seq.slice_record.absolute_position(2)
-=======
-    view._seq.offset = 2
-    got = view._seq.absolute_position(2)
->>>>>>> 9424345d
     assert got == 2 + 2 + 2 * 2
 
 
@@ -2060,15 +2045,9 @@
 def test_absolute_relative_roundtrip(one_seq, value, offset, start, stop, step):
     # a round trip from relative to absolute then from absolute to relative, should return the same value we began with
     view = one_seq[start:stop:step]
-<<<<<<< HEAD
-    view.annotation_offset = offset or 0
+    view._seq.offset = offset or 0
     abs_val = view._seq.slice_record.absolute_position(value)
     rel_val = view._seq.slice_record.relative_position(abs_val)
-=======
-    view._seq.offset = offset or 0
-    abs_val = view._seq.absolute_position(value)
-    rel_val = view._seq.relative_position(abs_val)
->>>>>>> 9424345d
     assert rel_val == value
 
 
@@ -2217,12 +2196,8 @@
     sv = new_sequence.SeqView(parent=parent, alphabet=dna_alphabet)[sl]
     sv = sv[::-1] if reverse else sv
     rd = sv.to_rich_dict()
-<<<<<<< HEAD
     assert rd["init_args"]["parent"] == parent[sl]
     assert rd["init_args"]["slice_record"]["init_args"]["offset"] == 2
-=======
-    assert rd["init_args"]["seq"] == parent[sl]
->>>>>>> 9424345d
 
 
 @pytest.mark.parametrize(
