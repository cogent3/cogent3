--- conflicted
+++ resolved
@@ -58,11 +58,9 @@
 
 # private global to hold an ExtensionManager instance
 __apps = None
-<<<<<<< HEAD
 # exclude apps from deprecated modules
 __deprecated = []
-=======
->>>>>>> cf868de4
+
 
 
 def get_app_manager() -> stevedore.ExtensionManager:
@@ -78,10 +76,6 @@
     return __apps
 
 
-<<<<<<< HEAD
-
-=======
->>>>>>> cf868de4
 def available_apps(name_filter: str | None = None) -> Table:
     """returns Table listing the available apps
 
@@ -91,25 +85,12 @@
     """
     from cogent3.util.table import Table
 
-<<<<<<< HEAD
-
     rows = []
 
     extensions = get_app_manager()
 
     for extension in extensions:
         if any(extension.name.startswith(d) for d in __deprecated):
-=======
-    # exclude apps from deprecated modules
-    deprecated = []
-
-    rows = []
-
-    extensions = get_app_manager()
-
-    for extension in extensions:
-        if any(extension.name.startswith(d) for d in deprecated):
->>>>>>> cf868de4
             continue
 
         if name_filter and name_filter not in extension.name:
