--- conflicted
+++ resolved
@@ -1318,17 +1318,6 @@
     return seq.replace("u", "t").replace("U", "T")
 
 
-<<<<<<< HEAD
-def _convert_to_rna(seq):
-    return seq.replace("t", "u").replace("T", "U")
-
-
-def _convert_to_dna(seq):
-    return seq.replace("u", "t").replace("U", "T")
-
-
-=======
->>>>>>> 76236d06
 ASCII = MolType(
     # A default type for text read from a file etc. when we don't
     # want to prematurely assume DNA or Protein.
