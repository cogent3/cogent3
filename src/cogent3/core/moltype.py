"""
moltype.py

MolType provides services for resolving ambiguities, or providing the
correct ambiguity for recoding. It also maintains the mappings between
different kinds of alphabets, sequences and alignments.

One issue with MolTypes is that they need to know about Sequence, Alphabet,
and other objects, but, at the same time, those objects need to know about
the MolType. It is thus essential that the connection between these other
types and the MolType can be made after the objects are created.
"""

__author__ = "Peter Maxwell, Gavin Huttley and Rob Knight"
__copyright__ = "Copyright 2007-2022, The Cogent Project"
__credits__ = ["Peter Maxwell", "Gavin Huttley", "Rob Knight", "Daniel McDonald"]
__license__ = "BSD-3"
__version__ = "2023.2.12a1"
__maintainer__ = "Gavin Huttley"
__email__ = "gavin.huttley@anu.edu.au"
__status__ = "Production"


import json
import re

from collections import defaultdict
from copy import deepcopy
from random import choice
from string import ascii_letters as letters

import numpy

from cogent3.core.alignment import (
    Alignment,
    ArrayAlignment,
    SequenceCollection,
)
from cogent3.core.alphabet import (
    Alphabet,
    AlphabetError,
    CharAlphabet,
    Enumeration,
    _make_complement_array,
)
from cogent3.core.genetic_code import get_code
from cogent3.core.sequence import (
    ABSequence,
    ArrayDnaCodonSequence,
    ArrayDnaSequence,
    ArrayProteinSequence,
    ArrayProteinWithStopSequence,
    ArrayRnaCodonSequence,
    ArrayRnaSequence,
    ArraySequence,
    ByteSequence,
    DnaSequence,
    NucleicAcidSequence,
    ProteinSequence,
    ProteinWithStopSequence,
    RnaSequence,
)
from cogent3.core.sequence import Sequence as DefaultSequence
from cogent3.data.molecular_weight import DnaMW, ProteinMW, RnaMW
from cogent3.util.misc import (
    FunctionWrapper,
    add_lowercase,
    get_object_provenance,
    iterable,
)
from cogent3.util.transform import KeepChars, first_index_in_set
from cogent3.util.warning import deprecated


maketrans = str.maketrans
translate = str.translate

IUPAC_gap = "-"

IUPAC_missing = "?"

IUPAC_DNA_chars = ["T", "C", "A", "G"]
IUPAC_DNA_ambiguities = {
    "N": ("A", "C", "T", "G"),
    "R": ("A", "G"),
    "Y": ("C", "T"),
    "W": ("A", "T"),
    "S": ("C", "G"),
    "K": ("T", "G"),
    "M": ("C", "A"),
    "B": ("C", "T", "G"),
    "D": ("A", "T", "G"),
    "H": ("A", "C", "T"),
    "V": ("A", "C", "G"),
}
IUPAC_DNA_ambiguities_complements = {
    "A": "T",
    "C": "G",
    "G": "C",
    "T": "A",
    "-": "-",
    "M": "K",
    "K": "M",
    "N": "N",
    "R": "Y",
    "Y": "R",
    "W": "W",
    "S": "S",
    "X": "X",  # not technically an IUPAC ambiguity, but used by repeatmasker
    "V": "B",
    "B": "V",
    "H": "D",
    "D": "H",
}

IUPAC_DNA_complements = {"A": "T", "C": "G", "G": "C", "T": "A", "-": "-"}

# note change in standard order from DNA
IUPAC_RNA_chars = ["U", "C", "A", "G"]
IUPAC_RNA_ambiguities = {
    "N": ("A", "C", "U", "G"),
    "R": ("A", "G"),
    "Y": ("C", "U"),
    "W": ("A", "U"),
    "S": ("C", "G"),
    "K": ("U", "G"),
    "M": ("C", "A"),
    "B": ("C", "U", "G"),
    "D": ("A", "U", "G"),
    "H": ("A", "C", "U"),
    "V": ("A", "C", "G"),
}

IUPAC_RNA_ambiguities_complements = {
    "A": "U",
    "C": "G",
    "G": "C",
    "U": "A",
    "-": "-",
    "M": "K",
    "K": "M",
    "N": "N",
    "R": "Y",
    "Y": "R",
    "W": "W",
    "S": "S",
    "X": "X",  # not technically an IUPAC ambiguity, but used by repeatmasker
    "V": "B",
    "B": "V",
    "H": "D",
    "D": "H",
}

IUPAC_RNA_complements = {"A": "U", "C": "G", "G": "C", "U": "A", "-": "-"}


# Standard RNA pairing: GU pairs count as 'weak' pairs
RnaStandardPairs = {
    ("A", "U"): True,  # True vs False for 'always' vs 'sometimes' pairing
    ("C", "G"): True,
    ("G", "C"): True,
    ("U", "A"): True,
    ("G", "U"): False,
    ("U", "G"): False,
}

# Watson-Crick RNA pairing only: GU pairs don't count as pairs
RnaWCPairs = {("A", "U"): True, ("C", "G"): True, ("G", "C"): True, ("U", "A"): True}

# RNA pairing with GU counted as standard pairs
RnaGUPairs = {
    ("A", "U"): True,
    ("C", "G"): True,
    ("G", "C"): True,
    ("U", "A"): True,
    ("G", "U"): True,
    ("U", "G"): True,
}

# RNA pairing with GU, AA, GA, CA and UU mismatches allowed as weak pairs
RnaExtendedPairs = {
    ("A", "U"): True,
    ("C", "G"): True,
    ("G", "C"): True,
    ("U", "A"): True,
    ("G", "U"): False,
    ("U", "G"): False,
    ("A", "A"): False,
    ("G", "A"): False,
    ("A", "G"): False,
    ("C", "A"): False,
    ("A", "C"): False,
    ("U", "U"): False,
}
# Standard DNA pairing: only Watson-Crick pairs count as pairs
DnaStandardPairs = {
    ("A", "T"): True,
    ("C", "G"): True,
    ("G", "C"): True,
    ("T", "A"): True,
}


# protein letters & ambiguity codes
IUPAC_PROTEIN_code_aa = {
    "A": "Alanine",
    "C": "Cysteine",
    "D": "Aspartic Acid",
    "E": "Glutamic Acid",
    "F": "Phenylalanine",
    "G": "Glycine",
    "H": "Histidine",
    "I": "Isoleucine",
    "K": "Lysine",
    "L": "Leucine",
    "M": "Methionine",
    "N": "Asparagine",
    "P": "Proline",
    "Q": "Glutamine",
    "R": "Arginine",
    "S": "Serine",
    "T": "Threonine",
    "V": "Valine",
    "W": "Tryptophan",
    "Y": "Tyrosine",
    "*": "STOP",
}

IUPAC_PROTEIN_chars = [
    "A",
    "C",
    "D",
    "E",
    "F",
    "G",
    "H",
    "I",
    "K",
    "L",
    "M",
    "N",
    "P",
    "Q",
    "R",
    "S",
    "T",
    "U",
    "V",
    "W",
    "Y",
]

PROTEIN_WITH_STOP_chars = [
    "A",
    "C",
    "D",
    "E",
    "F",
    "G",
    "H",
    "I",
    "K",
    "L",
    "M",
    "N",
    "P",
    "Q",
    "R",
    "S",
    "T",
    "U",
    "V",
    "W",
    "Y",
    "*",
]

IUPAC_PROTEIN_ambiguities = {"B": ["N", "D"], "X": IUPAC_PROTEIN_chars, "Z": ["Q", "E"]}

PROTEIN_WITH_STOP_ambiguities = {
    "B": ["N", "D"],
    "X": PROTEIN_WITH_STOP_chars,
    "Z": ["Q", "E"],
}


class FoundMatch(Exception):
    """Raised when a match is found in a deep loop to skip many levels"""

    pass


def make_matches(monomers=None, gaps=None, degenerates=None):
    """Makes a dict of symbol pairs (i,j) -> strictness.

    Strictness is True if i and j always match and False if they sometimes
    match (e.g. A always matches A, but W sometimes matches R).
    """
    result = {}
    # allow defaults to be left blank without problems
    monomers = monomers or {}
    gaps = gaps or {}
    degenerates = degenerates or {}
    # all monomers always match themselves and no other monomers
    for i in monomers:
        result[(i, i)] = True
    # all gaps always match all other gaps
    for i in gaps:
        for j in gaps:
            result[(i, j)] = True
    # monomers sometimes match degenerates that contain them
    for i in monomers:
        for j in degenerates:
            if i in degenerates[j]:
                result[(i, j)] = False
                result[(j, i)] = False
    # degenerates sometimes match degenerates that contain at least one of
    # the same monomers
    for i in degenerates:
        for j in degenerates:
            try:
                for i_symbol in degenerates[i]:
                    if i_symbol in degenerates[j]:
                        result[(i, j)] = False
                        raise FoundMatch
            except FoundMatch:
                pass  # flow control: break out of doubly nested loop
    return result


def make_pairs(pairs=None, monomers=None, gaps=None, degenerates=None):
    """Makes a dict of symbol pairs (i,j) -> strictness.

    Expands pairs into all possible pairs using degen symbols.
    Strictness is True if i and j always pair, and False if they 'weakly' pair
    (e.g. GU pairs or if it is possible that they pair).

    If you want to make GU pairs count as 'always matching', pass in pairs
    that have (G,U) and (U, G) mapped to True rather than False.
    """
    result = {}
    # allow defaults to be left blank without problems
    pairs = pairs or {}
    monomers = monomers or {}
    gaps = gaps or {}
    degenerates = degenerates or {}
    # add in the original pairs: should be complete monomer pairs
    result.update(pairs)
    # all gaps 'weakly' pair with each other
    for i in gaps:
        for j in gaps:
            result[(i, j)] = False
    # monomers sometimes pair with degenerates if the monomer's complement
    # is in the degenerate symbol
    for i in monomers:
        for j in degenerates:
            found = False
            try:
                for curr_j in degenerates[j]:
                    # check if (i,curr_j) and/or (curr_j,i) is a valid pair:
                    # not mutually required if pairs are not all commutative!
                    if (i, curr_j) in pairs:
                        result[(i, j)] = False
                        found = True
                    if (curr_j, i) in pairs:
                        result[(j, i)] = False
                        found = True
                    if found:
                        raise FoundMatch
            except FoundMatch:
                pass  # flow control: break out of nested loop
    # degenerates sometimes pair with each other if the first degenerate
    # contains the complement of one of the bases in the second degenerate
    for i in degenerates:
        for j in degenerates:
            try:
                for curr_i in degenerates[i]:
                    for curr_j in degenerates[j]:
                        if (curr_i, curr_j) in pairs:
                            result[(i, j)] = False
                            raise FoundMatch
            except FoundMatch:
                pass  # just using for flow control
    # don't forget the return value!
    return result


# RnaPairingRules is a dict of {name:(base_pairs,degen_pairs)} where base_pairs
# is a dict with the non-degenerate pairing rules and degen_pairs is a dict with
# both the degenerate and non-degenerate pairing rules.
# NOTE: uses make_pairs to augment the initial dict after construction.
RnaPairingRules = {
    "Standard": RnaStandardPairs,
    "WC": RnaWCPairs,
    "GU": RnaGUPairs,
    "Extended": RnaExtendedPairs,
}

for k, v in list(RnaPairingRules.items()):
    RnaPairingRules[k] = (v, make_pairs(v))


class CoreObjectGroup(object):
    """Container relating gapped, ungapped, degen, and non-degen objects."""

    _types = ["base", "degen", "gap", "degen_gap"]

    def __init__(self, base, degen=None, gapped=None, degen_gapped=None):
        """Returns new CoreObjectGroup. Only base is required"""
        self.base = base
        self.degen = degen
        self.gapped = gapped
        self.degen_gapped = degen_gapped
        self._items = [base, degen, gapped, degen_gapped]
        self._set_relationships()

    def _set_relationships(self):
        """Sets relationships between the different "flavors"."""
        self.base.gapped = self.gapped
        self.base.ungapped = self.base
        self.base.degen = self.degen
        self.base.non_degen = self.base

        statements = [
            "self.degen.gapped = self.degen_gapped",
            "self.degen.ungapped = self.degen",
            "self.degen.degen = self.degen",
            "self.degen.non_degen = self.base",
            "self.gapped.gapped = self.gapped",
            "self.gapped.ungapped = self.base",
            "self.gapped.degen = self.degen_gapped",
            "self.gapped.non_degen = self.gapped",
            "self.degen_gapped.gapped = self.degen_gapped",
            "self.degen_gapped.ungapped = self.degen",
            "self.degen_gapped.degen = self.degen_gapped",
            "self.degen_gapped.non_degen = self.gapped",
        ]
        for s in statements:
            try:
                exec(s)
            except AttributeError:
                pass

    def __getitem__(self, i):
        """Allows container to be indexed into, by type of object (e.g. gap)."""
        return self.__dict__[i]

    def which_type(self, a):
        """Returns the type of an alphabet in self, or None if not present."""
        return self._types[self._items.find(a)]


class AlphabetGroup(CoreObjectGroup):
    """Container relating gapped, ungapped, degen, and non-degen alphabets."""

    def __init__(
        self,
        chars,
        degens,
        gap=IUPAC_gap,
        missing=IUPAC_missing,
        moltype=None,
        constructor=None,
    ):
        """Returns new AlphabetGroup."""
        if constructor is None:
            if max(list(map(len, chars))) == 1:
                constructor = CharAlphabet
                chars = "".join(chars)
                degens = "".join(degens)
            else:
                constructor = Alphabet  # assume multi-char

        super(AlphabetGroup, self).__init__(
            base=constructor(chars, moltype=moltype),
            degen=constructor(chars + degens, moltype=moltype),
            gapped=constructor(chars + gap, gap, moltype=moltype),
            degen_gapped=constructor(
                chars + gap + degens + missing, gap, moltype=moltype
            ),
        )

        self._items = [self.base, self.degen, self.gapped, self.degen_gapped]
        self._set_relationships()
        # set complements if MolType was specified
        if moltype is not None:
            comps = moltype.complements
            for i in self._items:
                i._complement_array = _make_complement_array(i, comps)


# colours for HTML representation


def _expand_colors(base, colors):
    base = base.copy()
    base.update({ch: clr for chars, clr in colors.items() for ch in chars})
    return base


class _DefaultValue:
    def __init__(self, value):
        self.value = value

    def __call__(self):
        return self.value


_gray = _DefaultValue("gray")
_base_colors = defaultdict(_gray)

NT_COLORS = _expand_colors(
    _base_colors, {"A": "#FF0102", "C": "black", "G": "green", "T": "blue", "U": "blue"}
)

AA_COLORS = _expand_colors(
    _base_colors,
    {
        "GAVLI": "#009999",
        "FYW": "#ff6600",
        "CM": "orange",
        "ST": "#009900",
        "KRH": "#FF0102",
        "DE": "blue",
        "NQ": "#993300",
        "P": "#cc0099",
    },
)


def _do_nothing(x):
    return x


class MolType(object):
    """MolType: Handles operations that depend on the sequence type (e.g. DNA).

    The MolType knows how to connect alphabets, sequences, alignments, and so
    forth, and how to disambiguate ambiguous symbols and perform base
    pairing (where appropriate).

    WARNING: Objects passed to a MolType become associated with that MolType,
    i.e. if you pass ProteinSequence to a new MolType you make up, all
    ProteinSequences will now be associated with the new MolType. This may
    not be what you expect. Use preserve_existing_moltypes=True if you
    don't want to reset the moltype.
    """

    def __init__(
        self,
        motifset,
        gap=IUPAC_gap,
        missing=IUPAC_missing,
        gaps=None,
        seq_constructor=None,
        ambiguities=None,
        label=None,
        complements=None,
        pairs=None,
        mw_calculator=None,
        add_lower=False,
        preserve_existing_moltypes=False,
        make_alphabet_group=False,
        array_seq_constructor=None,
        colors=None,
<<<<<<< HEAD
        coerce_string=None,
=======
        coerce_string=lambda x: x,
>>>>>>> 8b3e4668
    ):
        """Returns a new MolType object. Note that the parameters are in flux.

        Parameters
        ----------
        motifset
            Alphabet or sequence of items in the default
            alphabet. Does not include degenerates.
        gap
            default gap symbol
        missing
            symbol for missing data
        gaps
            any other symbols that should be treated as gaps (doesn't have
            to include gap or missing; they will be silently added)
        seq_constructor
            Class for constructing sequences.
        ambiguities
            dict of char:tuple, doesn't include gaps (these are
            hard-coded as - and ?, and added later.
        label
            text label, don't know what this is used for. Unnecessary?
        complements
            dict of symbol:symbol showing how the non-degenerate
            single characters complement each other. Used for constructing
            on the fly the complement table, incl. support for must_pair and
            can_pair.
        pairs
            dict in which keys are pairs of symbols that can pair
            with each other, values are True (must pair) or False (might
            pair). Currently, the meaning of GU pairs as 'weak' is conflated
            with the meaning of degenerate symbol pairs (which might pair
            with each other but don't necessarily, depending on how the
            symbol is resolved). This should be refactored.
        mw_calculator
            f(seq) -> molecular weight.
        add_lower
            if True (default: False) adds the lowercase versions of
            everything into the alphabet. Slated for deletion.
        preserve_existing_moltypes
            if True (default: False), does not
            set the MolType of the things added in **kwargs to self.
        make_alphabet_group
            if True, makes an AlphabetGroup relating
            the various alphabets to one another.
        array_seq_constructor
            sequence type for array sequence
        colors
            dict mapping moltype characters to colors for display

        Note on "degenerates" versus "ambiguities": self.degenerates contains
        _only_ mappings for degenerate symbols, whereas self.ambiguities
        contains mappings for both degenerate and non-degenerate symbols.
        Sometimes you want one, sometimes the other, so both are provided.
        """
        self._serialisable = {k: v for k, v in locals().items() if k != "self"}
        self.gap = gap
        self.missing = missing
        self.gaps = frozenset([gap, missing])
        if gaps:
            self.gaps = self.gaps.union(frozenset(gaps))
        self.label = label
        # set the sequence constructor
        if seq_constructor is None:
            seq_constructor = "".join  # safe default string constructor
        elif not preserve_existing_moltypes:
            seq_constructor.moltype = self
        self._make_seq = seq_constructor

        # set the ambiguities
        ambigs = {self.missing: tuple(motifset) + (self.gap,), self.gap: (self.gap,)}
        if ambiguities:
            ambigs.update(ambiguities)
        for c in motifset:
            ambigs[c] = (c,)
        self.ambiguities = ambigs

        # set complements -- must set before we make the alphabet group
        self.complements = complements or {}

        if make_alphabet_group:  # note: must use _original_ ambiguities here
            self.alphabets = AlphabetGroup(motifset, ambiguities, moltype=self)
            self.alphabet = self.alphabets.base
        else:
            if isinstance(motifset, Enumeration):
                self.alphabet = motifset
            elif max(len(motif) for motif in motifset) == 1:
                self.alphabet = CharAlphabet(motifset, moltype=self)
            else:
                self.alphabet = Alphabet(motifset, moltype=self)
        # set the other properties
        self.degenerates = ambiguities and ambiguities.copy() or {}
        self.degenerates[self.missing] = "".join(motifset) + self.gap
        self.matches = make_matches(motifset, self.gaps, self.degenerates)
        self.pairs = pairs and pairs.copy() or {}
        self.pairs.update(make_pairs(pairs, motifset, self.gaps, self.degenerates))
        self.mw_calculator = mw_calculator

        # add lowercase characters, if we're doing that
        if add_lower:
            self._add_lowercase()
        # cache various other data that make the calculations faster
        self._make_all()
        self._make_comp_table()
        # a gap can be a true gap char or a degenerate character, typically '?'
        # we therefore want to ensure consistent treatment across the definition
        # of characters as either gap or degenerate
        self.gap_string = "".join(self.gaps)
        strict_gap = "".join(set(self.gap_string) - set(self.degenerates))
        self.strip_degenerate = FunctionWrapper(
            KeepChars(strict_gap + "".join(self.alphabet))
        )
        self.strip_bad = FunctionWrapper(KeepChars("".join(self.All)))
        to_keep = set(self.alphabet) ^ set(self.degenerates) - set(self.gaps)
        self.strip_bad_and_gaps = FunctionWrapper(KeepChars("".join(to_keep)))

        # make inverse degenerates from degenerates
        # ensure that lowercase versions also exist if appropriate
        inv_degens = {}
        for key, val in list(self.degenerates.items()):
            inv_degens[frozenset(val)] = key.upper()
            if add_lower:
                inv_degens[frozenset("".join(val).lower())] = key.lower()
        for m in self.alphabet:
            inv_degens[frozenset(m)] = m
            if add_lower:
                inv_degens[frozenset("".join(m).lower())] = m.lower()
        for m in self.gaps:
            inv_degens[frozenset(m)] = m
        self.inverse_degenerates = inv_degens

        # set array type for modeling alphabets
        try:
            self.array_type = self.alphabet.array_type
        except AttributeError:
            self.array_type = None

        # set modeling sequence
        self._make_array_seq = array_seq_constructor

        self._colors = colors or defaultdict(_DefaultValue("black"))

<<<<<<< HEAD
        self._coerce_string = coerce_string or _do_nothing()
=======
        self._coerce_string = coerce_string
>>>>>>> 8b3e4668

    def __repr__(self):
        """String representation of MolType.

        WARNING: This doesn't allow you to reconstruct the object in its present
        incarnation.
        """
        return f"MolType({self.alphabet})"

    def __getnewargs_ex__(self, *args, **kw):
        data = self.to_rich_dict(for_pickle=True)
        return (), data

<<<<<<< HEAD
    def coerce_str(self, data: str) -> str:
=======
    def coerce_str(self, data: str):
>>>>>>> 8b3e4668
        return self._coerce_string(data)

    def to_rich_dict(self, for_pickle=False):
        data = deepcopy(self._serialisable)
        if not for_pickle:  # we rely on reconstruction from label
            data = dict(type=get_object_provenance(self), moltype=self.label)
            data["version"] = __version__
        return data

    def to_json(self):
        """returns result of json formatted string"""
        data = self.to_rich_dict(for_pickle=False)
        return json.dumps(data)

    def to_regex(self, seq):
        """returns a regex pattern with ambiguities expanded to a character set"""
        if not self.is_valid(seq):
            raise ValueError(f"'{seq}' is invalid for this moltype")

        degen_indices = self.get_degenerate_positions(sequence=seq, include_gap=False)
        seq = list(seq)  # seq can now be modified
        for index in degen_indices:
            expanded = self.ambiguities[seq[index]]
            seq[index] = f"[{''.join(expanded)}]"
        return "".join(seq)

    def gettype(self):  # pragma: no cover
        """Return the moltype label."""
        deprecated("method", "gettype", "get_type", "2023.6", "pep8")
        return self.label

    def get_type(self):  # pragma: no cover
        """Return the moltype label"""
        return self.label

    def make_seq(self, seq, name=None, **kwargs):
        """Returns sequence of correct type."""
        return self._make_seq(self.coerce_str(seq), name, **kwargs)

    def make_array_seq(self, seq, name=None, **kwargs):
        """
        creates an array sequence

        Parameters
        ----------
        seq
            characters or array
        name : str
        kwargs
            keyword arguments for the ArraySequence constructor.

        Returns
        -------
        ArraySequence
        """
        alphabet = kwargs.pop("alphabet", None)
        if alphabet is None and hasattr(self, "alphabets"):
            alphabet = self.alphabets.degen_gapped
        elif alphabet is None:
            alphabet = self.alphabet
        return self._make_array_seq(seq, alphabet=alphabet, name=name, **kwargs)

    def verify_sequence(self, seq, gaps_allowed=True, wildcards_allowed=True):
        """Checks whether sequence is valid on the default alphabet.

        Has special-case handling for gaps and wild-cards. This mechanism is
        probably useful to have in parallel with the validation routines that
        check specifically whether the sequence has gaps, degenerate symbols,
        etc., or that explicitly take an alphabet as input.
        """
        alpha = frozenset(self.ambiguities)
        if gaps_allowed:
            alpha = alpha.union(self.gaps)
        if wildcards_allowed:
            alpha = alpha.union(self.missing)
        try:
            nonalpha = re.compile(f"[^{re.escape(''.join(alpha))}]")
            badchar = nonalpha.search(seq)
            if badchar:
                motif = badchar.group()
                raise AlphabetError(motif)
        except TypeError:  # not alphabetic sequence: try slow method
            for motif in seq:
                if motif not in alpha:
                    raise AlphabetError(motif)

    def is_ambiguity(self, querymotif):
        """Return True if querymotif is an amibiguity character in alphabet.

        Parameters
        ----------
        querymotif
            the motif being queried.

        """

        return len(self.ambiguities[querymotif]) > 1

    def _what_ambiguity(self, motifs):
        """The code that represents all of 'motifs', and minimal others.

        Does this duplicate DegenerateFromSequence directly?
        """
        most_specific = len(self.alphabet) + 1
        result = self.missing
        for (code, motifs2) in list(self.ambiguities.items()):
            for c in motifs:
                if c not in motifs2:
                    break
            else:
                if len(motifs2) < most_specific:
                    most_specific = len(motifs2)
                    result = code
        return result

    def what_ambiguity(self, motifs):
        """The code that represents all of 'motifs', and minimal others.

        Does this duplicate DegenerateFromSequence directly?
        """
        if not hasattr(self, "_reverse_ambiguities"):
            self._reverse_ambiguities = {}
        motifs = frozenset(motifs)
        if motifs not in self._reverse_ambiguities:
            self._reverse_ambiguities[motifs] = self._what_ambiguity(motifs)
        return self._reverse_ambiguities[motifs]

    def _add_lowercase(self):
        """Adds lowercase versions of keys and vals to each internal dict."""
        for name in [
            "alphabet",
            "degenerates",
            "gaps",
            "complements",
            "pairs",
            "matches",
        ]:
            curr = getattr(self, name)
            # temp hack to get around re-ordering
            if isinstance(curr, Alphabet):
                curr = tuple(curr)
            new = add_lowercase(curr)
            setattr(self, name, new)

    def _make_all(self):
        """Sets self.All, which contains all the symbols self knows about.

        Note that the value of items in self.All will be the string containing
        the possibly degenerate set of symbols that the items expand to.
        """
        all = {}
        for i in self.alphabet:
            all[i] = i
        for key, val in list(self.degenerates.items()):
            all[key] = val
        for i in self.gaps:
            all[i] = i
        self.All = all

    def _make_comp_table(self):
        """Sets self.ComplementTable, which maps items onto their complements.

        Note: self.ComplementTable is only set if self.complements exists.
        """
        if self.complements:
            self.ComplementTable = maketrans(
                "".join(list(self.complements.keys())),
                "".join(list(self.complements.values())),
            )

    def complement(self, item):
        """Returns complement of item, using data from self.complements.

        Always tries to return same type as item: if item looks like a dict,
        will return list of keys.
        """
        if isinstance(item, (list, tuple)):
            data = "".join(item)
        else:
            data = str(item)

        if not self.complements:
            raise TypeError(
                "Tried to complement sequence using alphabet without complements."
            )
        return item.__class__(data.translate(self.ComplementTable))

    def rc(self, item):
        """Returns reverse complement of item w/ data from self.complements.

        Always returns same type as input.
        """
        comp = list(self.complement(item))
        comp.reverse()
        if isinstance(item, str):
            return item.__class__("".join(comp))
        else:
            return item.__class__(comp)

    def strand_symmetric_motifs(self, motif_length=1):
        """returns ordered pairs of strand complementary motifs"""
        if not self.pairs:
            raise TypeError("moltype must be DNA or RNA")

        motif_set = self.alphabet.get_word_alphabet(word_length=motif_length)
        motif_pairs = []
        for m in motif_set:
            pair = tuple(sorted([m, self.complement(m)]))
            motif_pairs.append(pair)

        motif_pairs = set(motif_pairs)
        return motif_pairs

    def __contains__(self, item):
        """A MolType contains every character it knows about."""
        return item in self.All

    def __iter__(self):
        """A MolType iterates only over the characters in its Alphabet.."""
        return iter(self.alphabet)

    def is_gap(self, char):
        """Returns True if char is a gap."""
        return char in self.gaps

    def is_gapped(self, sequence):
        """Returns True if sequence contains gaps."""
        return self.first_gap(sequence) is not None

    def is_degenerate(self, sequence):
        """Returns True if sequence contains degenerate characters."""
        return self.first_degenerate(sequence) is not None

    def is_valid(self, sequence):
        """Returns True if sequence contains no items that are not in self."""
        try:
            return self.first_invalid(sequence) is None
        except:
            return False

    def is_strict(self, sequence):
        """Returns True if sequence contains only items in self.alphabet."""
        try:
            return (len(sequence) == 0) or (self.first_non_strict(sequence) is None)
        except:
            return False

    def valid_on_alphabet(self, sequence, alphabet=None):
        """Returns True if sequence contains only items in alphabet.

        alphabet can actually be anything that implements __contains__.
        Defaults to self.alphabet if not supplied.
        """
        if alphabet is None:
            alphabet = self.alphabet
        return first_index_in_set(sequence, alphabet) is not None

    def first_not_in_alphabet(self, sequence, alphabet=None):
        """Returns index of first item not in alphabet, or None.

        Defaults to self.alphabet if alphabet not supplied.
        """
        if alphabet is None:
            alphabet = self.alphabet
        return first_index_in_set(sequence, alphabet)

    def first_gap(self, sequence):
        """Returns the index of the first gap in the sequence, or None."""
        gap = self.gaps
        for i, s in enumerate(sequence):
            if s in gap:
                return i
        return None

    def first_degenerate(self, sequence):
        """Returns the index of first degenerate symbol in sequence, or None."""
        degen = self.degenerates
        for i, s in enumerate(sequence):
            if s in degen:
                return i
        return None

    def first_invalid(self, sequence):
        """Returns the index of first invalid symbol in sequence, or None."""
        all = self.All
        for i, s in enumerate(sequence):
            if s not in all:
                return i
        return None

    def first_non_strict(self, sequence):
        """Returns the index of first non-strict symbol in sequence, or None."""
        monomers = self.alphabet
        for i, s in enumerate(sequence):
            if s not in monomers:
                return i
        return None

    def disambiguate(self, sequence, method="strip"):
        """Returns a non-degenerate sequence from a degenerate one.

        method can be 'strip' (deletes any characters not in monomers or gaps)
        or 'random'(assigns the possibilities at random, using equal
        frequencies).
        """
        if method == "strip":
            try:
                return sequence.__class__(self.strip_degenerate(sequence))
            except:
                ambi = self.degenerates

                def not_ambiguous(x):
                    return x not in ambi

                return sequence.__class__(list(filter(not_ambiguous, sequence)))

        elif method == "random":
            degen = self.degenerates
            result = []
            for i in sequence:
                if i in degen:
                    result.append(choice(degen[i]))
                else:
                    result.append(i)
            if isinstance(sequence, str):
                return sequence.__class__("".join(result))
            else:
                return sequence.__class__(result)
        else:
            raise NotImplementedError(f"Got unknown method {method}")

    def degap(self, sequence):
        """Deletes all gap characters from sequence."""
        if isinstance(sequence, (tuple, list)):
            data = "".join(sequence)
        else:
            data = str(sequence)

        trans = dict([(i, None) for i in map(ord, self.gaps)])
        return sequence.__class__(data.translate(trans))

    def gap_indices(self, sequence):
        """Returns list of indices of all gaps in the sequence, or []."""
        gaps = self.gaps
        return [i for i, s in enumerate(sequence) if s in gaps]

    def gap_vector(self, sequence):
        """Returns list of bool indicating gap or non-gap in sequence."""
        return list(map(self.is_gap, sequence))

    def gap_maps(self, sequence):
        """Returns tuple containing dicts mapping between gapped and ungapped.

        First element is a dict such that d[ungapped_coord] = gapped_coord.
        Second element is a dict such that d[gapped_coord] = ungapped_coord.

        Note that the dicts will be invalid if the sequence changes after the
        dicts are made.

        The gaps themselves are not in the dictionary, so use d.get() or test
        'if pos in d' to avoid KeyErrors if looking up all elements in a gapped
        sequence.
        """
        ungapped = {}
        gapped = {}
        num_gaps = 0
        for i, is_gap in enumerate(self.gap_vector(sequence)):
            if is_gap:
                num_gaps += 1
            else:
                ungapped[i] = i - num_gaps
                gapped[i - num_gaps] = i
        return gapped, ungapped

    def count_gaps(self, sequence):
        """Counts the gaps in the specified sequence."""
        gaps = self.gaps
        gap_count = sum(1 for s in sequence if s in gaps)
        return gap_count

    def get_degenerate_positions(self, sequence, include_gap=True):
        """returns indices matching degenerate characters"""
        degen = list(self.degenerates)
        if include_gap:
            degen.append(self.gap)

        return [i for i, c in enumerate(sequence) if c in degen]

    def count_degenerate(self, sequence):
        """Counts the degenerate bases in the specified sequence."""
        degen = self.degenerates
        degen_count = 0
        for s in sequence:
            if s in degen:
                degen_count += 1
        return degen_count

    def possibilities(self, sequence):
        """Counts number of possible sequences matching the sequence.

        Uses self.degenerates to decide how many possibilites there are at
        each position in the sequence.
        """
        degen = self.degenerates
        count = 1
        for s in sequence:
            if s in degen:
                count *= len(degen[s])
        return count

    def mw(self, sequence, method="random", delta=None):
        """Returns the molecular weight of the sequence.

        If the sequence is ambiguous, uses method (random or strip) to
        disambiguate the sequence.

        if delta is present, uses it instead of the standard weight adjustment.
        """
        if not sequence:
            return 0
        try:
            return self.mw_calculator(sequence, delta)
        except KeyError:  # assume sequence was ambiguous
            return self.mw_calculator(self.disambiguate(sequence, method), delta)

    def can_match(self, first, second):
        """Returns True if every pos in 1st could match same pos in 2nd.

        Truncates at length of shorter sequence.
        gaps are only allowed to match other gaps.
        """
        m = self.matches
        for pair in zip(first, second):
            if pair not in m:
                return False
        return True

    def can_mismatch(self, first, second):
        """Returns True if any position in 1st could cause a mismatch with 2nd.

        Truncates at length of shorter sequence.
        gaps are always counted as matches.
        """
        m = self.matches
        if not first or not second:
            return False

        for pair in zip(first, second):
            if not m.get(pair, None):
                return True
        return False

    def must_match(self, first, second):
        """Returns True if all positions in 1st must match positions in second."""
        return not self.can_mismatch(first, second)

    def can_pair(self, first, second):
        """Returns True if first and second could pair.

        Pairing occurs in reverse order, i.e. last position of second with
        first position of first, etc.

        Truncates at length of shorter sequence.
        gaps are only allowed to pair with other gaps, and are counted as 'weak'
        (same category as GU and degenerate pairs).

        NOTE: second must be able to be reverse
        """
        p = self.pairs
        sec = list(second)
        sec.reverse()
        for pair in zip(first, sec):
            if pair not in p:
                return False
        return True

    def can_mispair(self, first, second):
        """Returns True if any position in 1st could mispair with 2nd.

        Pairing occurs in reverse order, i.e. last position of second with
        first position of first, etc.

        Truncates at length of shorter sequence.
        gaps are always counted as possible mispairs, as are weak pairs like GU.
        """
        p = self.pairs
        if not first or not second:
            return False

        sec = list(second)
        sec.reverse()
        for pair in zip(first, sec):
            if not p.get(pair, None):
                return True
        return False

    def must_pair(self, first, second):
        """Returns True if all positions in 1st must pair with second.

        Pairing occurs in reverse order, i.e. last position of second with
        first position of first, etc.
        """
        return not self.can_mispair(first, second)

    def degenerate_from_seq(self, sequence):
        """Returns least degenerate symbol corresponding to chars in sequence.

        First tries to look up in self.inverse_degenerates. Then disambiguates
        and tries to look up in self.inverse_degenerates. Then tries converting
        the case (tries uppercase before lowercase). Raises TypeError if
        conversion fails.
        """
        symbols = frozenset(sequence)
        # check if symbols are already known
        inv_degens = self.inverse_degenerates
        result = inv_degens.get(symbols, None)
        if result:
            return result
        # then, try converting the symbols
        degens = self.All
        converted = set()
        for sym in symbols:
            for char in degens[sym]:
                converted.add(char)
        symbols = frozenset(converted)
        result = inv_degens.get(symbols, None)
        if result:
            return result
        # then, try converting case
        symbols = frozenset([s.upper() for s in symbols])
        result = inv_degens.get(symbols, None)
        if result:
            return result
        symbols = frozenset([s.lower() for s in symbols])
        result = inv_degens.get(symbols, None)
        if result:
            return result
        # finally, try to find the minimal subset containing the symbols
        symbols = frozenset([s.upper() for s in symbols])
        lengths = {}
        for i in inv_degens:
            if symbols.issubset(i):
                lengths[len(i)] = i
        if lengths:  # found at least some matches
            sorted = list(lengths.keys())
            sorted.sort()
            return inv_degens[lengths[sorted[0]]]

        # if we got here, nothing worked
        raise TypeError(f"Cannot find degenerate char for symbols: {symbols}")

    def get_css_style(self, colors=None, font_size=12, font_family="Lucida Console"):
        """returns string of CSS classes and {character: <CSS class name>, ...}

        Parameters
        ----------
        colors
            {char
        font_size
            in points
        font_family
            name of a monospace font

        """
        colors = colors or self._colors
        # !important required to stop some browsers over-riding the style sheet ...!!
        template = (
            '.%s_%s{font-family: "%s",monospace !important; '
            "font-size: %dpt !important; color: %s; }"
        )
        label = self.label or ""
        styles = _style_defaults[label].copy()
        styles.update(
            {c: "_".join([c, label]) for c in list(self.alphabet) + ["terminal_ambig"]}
        )

        css = [
            template % (char, label, font_family, font_size, colors[char])
            for char in list(styles) + ["ambig"]
        ]

        return css, styles

def _convert_to_rna(seq):
    return seq.replace("t", "u").replace("T", "U")

def _convert_to_dna(seq):
    return seq.replace("u", "t").replace("U", "T")

def _convert_to_rna(seq):
    return seq.replace("t", "u").replace("T", "U")


def _convert_to_dna(seq):
    return seq.replace("u", "t").replace("U", "T")


ASCII = MolType(
    # A default type for text read from a file etc. when we don't
    # want to prematurely assume DNA or Protein.
    seq_constructor=DefaultSequence,
    motifset=letters,
    ambiguities={},
    label="text",
    array_seq_constructor=ArraySequence,
)

DNA = MolType(
    seq_constructor=DnaSequence,
    motifset=IUPAC_DNA_chars,
    ambiguities=IUPAC_DNA_ambiguities,
    label="dna",
    mw_calculator=DnaMW,
    complements=IUPAC_DNA_ambiguities_complements,
    pairs=DnaStandardPairs,
    make_alphabet_group=True,
    array_seq_constructor=ArrayDnaSequence,
    colors=NT_COLORS,
    coerce_string=_convert_to_dna,
)

RNA = MolType(
    seq_constructor=RnaSequence,
    motifset=IUPAC_RNA_chars,
    ambiguities=IUPAC_RNA_ambiguities,
    label="rna",
    mw_calculator=RnaMW,
    complements=IUPAC_RNA_ambiguities_complements,
    pairs=RnaStandardPairs,
    make_alphabet_group=True,
    array_seq_constructor=ArrayRnaSequence,
    colors=NT_COLORS,
    coerce_string=_convert_to_rna,
)

PROTEIN = MolType(
    seq_constructor=ProteinSequence,
    motifset=IUPAC_PROTEIN_chars,
    ambiguities=IUPAC_PROTEIN_ambiguities,
    mw_calculator=ProteinMW,
    make_alphabet_group=True,
    array_seq_constructor=ArrayProteinSequence,
    label="protein",
    colors=AA_COLORS,
)

PROTEIN_WITH_STOP = MolType(
    seq_constructor=ProteinWithStopSequence,
    motifset=PROTEIN_WITH_STOP_chars,
    ambiguities=PROTEIN_WITH_STOP_ambiguities,
    mw_calculator=ProteinMW,
    make_alphabet_group=True,
    array_seq_constructor=ArrayProteinWithStopSequence,
    label="protein_with_stop",
    colors=AA_COLORS,
)

BYTES = MolType(
    # A default type for arbitrary chars read from a file etc. when we don't
    # want to prematurely assume _anything_ about the data.
    seq_constructor=ByteSequence,
    motifset=list(map(chr, list(range(256)))),
    ambiguities={},
    array_seq_constructor=ArraySequence,
    label="bytes",
)


# the None value catches cases where a moltype has no label attribute
_style_defaults = {
    getattr(mt, "label", ""): defaultdict(
        _DefaultValue(f"ambig_{getattr(mt, 'label', '')}")
    )
    for mt in (ASCII, BYTES, DNA, RNA, PROTEIN, PROTEIN_WITH_STOP, None)
}

# following is a two-state MolType useful for testing
AB = MolType(
    seq_constructor=ABSequence,
    motifset="ab",
    ambiguities={},
    array_seq_constructor=ArraySequence,
    label="ab",
)


class _CodonAlphabet(Alphabet):
    """Codon alphabets are DNA TupleAlphabets with a genetic code attribute and some codon-specific methods"""

    def _with(self, motifs):
        a = Alphabet._with(self, motifs)
        a.__class__ = type(self)
        a._gc = self._gc
        return a

    def is_sense_codon(self, codon):
        return not self._gc.is_stop(codon)

    def is_stop_codon(self, codon):
        return self._gc.is_stop(codon)

    def get_genetic_code(self):
        return self._gc


def CodonAlphabet(gc=1, include_stop_codons=False):
    if isinstance(gc, (int, str)):
        gc = get_code(gc)
    if include_stop_codons:
        motifset = list(gc.codons)
    else:
        motifset = list(gc.sense_codons)
    motifset = [codon.upper().replace("U", "T") for codon in motifset]
    a = _CodonAlphabet(motifset, moltype=DNA)
    a._gc = gc
    return a


def _method_codon_alphabet(ignore, *args, **kwargs):
    """If CodonAlphabet is set as a property, it gets self as extra 1st arg."""
    return CodonAlphabet(*args, **kwargs)


STANDARD_CODON = CodonAlphabet()

# Modify NucleicAcidSequence to avoid circular import
NucleicAcidSequence.codon_alphabet = _method_codon_alphabet
NucleicAcidSequence.protein = PROTEIN
ArrayRnaSequence.moltype = RNA
ArrayRnaSequence.alphabet = RNA.alphabets.degen_gapped

ArrayDnaSequence.moltype = DNA
ArrayDnaSequence.alphabet = DNA.alphabets.degen_gapped

ArrayProteinSequence.moltype = PROTEIN
ArrayProteinSequence.alphabet = PROTEIN.alphabets.degen_gapped

ArrayProteinWithStopSequence.moltype = PROTEIN_WITH_STOP
ArrayProteinWithStopSequence.alphabet = PROTEIN_WITH_STOP.alphabets.degen_gapped

ArraySequence.alphabet = BYTES.alphabet

ArrayAlignment.alphabet = BYTES.alphabet
ArrayAlignment.moltype = BYTES

ArrayDnaCodonSequence.alphabet = DNA.alphabets.base ** 3
ArrayRnaCodonSequence.alphabet = RNA.alphabets.base ** 3

# Modify Alignment to avoid circular import
Alignment.moltype = ASCII
SequenceCollection.moltype = BYTES


def _make_moltype_dict():
    env = globals()
    moltypes = {}
    for key in env:
        obj = env[key]
        if not isinstance(obj, MolType):
            continue
        if obj.label is not None:
            moltypes[obj.label] = obj

    return moltypes


moltypes = _make_moltype_dict()


def get_moltype(name):
    """returns the moltype with the matching name attribute"""
    if isinstance(name, MolType):
        return name
    name = name.lower()
    if name not in moltypes:
        raise ValueError(f"unknown moltype {name!r}")
    return moltypes[name]


def available_moltypes():
    """returns Table listing the available moltypes"""
    from cogent3.util.table import Table

    rows = []
    for n, m in moltypes.items():
        v = str(m)
        num = len(list(m))
        if num > 10:
            v = f"{v[:39]}..."
        rows.append([n, num, v])
    header = ["Abbreviation", "Number of states", "Moltype"]
    title = "Specify a moltype by the Abbreviation (case insensitive)."

    result = Table(header=header, data=rows, title=title, index_name="Abbreviation")
    result = result.sorted(columns=["Number of states", "Abbreviation"])
    result.format_column("Abbreviation", repr)
    return result<|MERGE_RESOLUTION|>--- conflicted
+++ resolved
@@ -563,11 +563,7 @@
         make_alphabet_group=False,
         array_seq_constructor=None,
         colors=None,
-<<<<<<< HEAD
         coerce_string=None,
-=======
-        coerce_string=lambda x: x,
->>>>>>> 8b3e4668
     ):
         """Returns a new MolType object. Note that the parameters are in flux.
 
@@ -710,12 +706,6 @@
 
         self._colors = colors or defaultdict(_DefaultValue("black"))
 
-<<<<<<< HEAD
-        self._coerce_string = coerce_string or _do_nothing()
-=======
-        self._coerce_string = coerce_string
->>>>>>> 8b3e4668
-
     def __repr__(self):
         """String representation of MolType.
 
@@ -728,11 +718,7 @@
         data = self.to_rich_dict(for_pickle=True)
         return (), data
 
-<<<<<<< HEAD
     def coerce_str(self, data: str) -> str:
-=======
-    def coerce_str(self, data: str):
->>>>>>> 8b3e4668
         return self._coerce_string(data)
 
     def to_rich_dict(self, for_pickle=False):
@@ -1316,11 +1302,6 @@
 
         return css, styles
 
-def _convert_to_rna(seq):
-    return seq.replace("t", "u").replace("T", "U")
-
-def _convert_to_dna(seq):
-    return seq.replace("u", "t").replace("U", "T")
 
 def _convert_to_rna(seq):
     return seq.replace("t", "u").replace("T", "U")
