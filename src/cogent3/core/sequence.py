--- conflicted
+++ resolved
@@ -15,20 +15,11 @@
 from functools import total_ordering
 from operator import eq, ne
 from random import shuffle
-<<<<<<< HEAD
-from typing import TYPE_CHECKING, Any, SupportsIndex, cast
-=======
-from typing import TYPE_CHECKING, Any, Self, cast
->>>>>>> 99cbd360
+from typing import TYPE_CHECKING, Any, Self, SupportsIndex, cast
 
 import numba
 import numpy
 import numpy.typing as npt
-<<<<<<< HEAD
-from typing_extensions import Self
-=======
-from numpy import array
->>>>>>> 99cbd360
 
 from cogent3._version import __version__
 from cogent3.core import alphabet as c3_alphabet
