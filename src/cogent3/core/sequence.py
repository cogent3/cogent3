--- conflicted
+++ resolved
@@ -848,11 +848,7 @@
 
         The offset can be used to adjust annotation coordinates to match the position
         of the given Sequence within a larger genomic context. For example, if the
-<<<<<<< HEAD
-        Annotations are with resepct to a chomorome, and the sequence represents
-=======
         Annotations are with respect to a chromosome, and the sequence represents
->>>>>>> 00b4149a
         a gene that is 100 bp from the start of a chromosome, the offset can be set to
         100 to ensure that the gene's annotations are aligned with the appropriate
         genomic positions.
@@ -904,7 +900,6 @@
         ):
             yield FeatureNew(self, **feature)
 
-<<<<<<< HEAD
         for feature in self.annotation_db.get_features_matching(
             seqid=self.name,
             name=name,
@@ -914,8 +909,6 @@
         ):
             yield FeatureNew(self, **feature)
 
-=======
->>>>>>> 00b4149a
     def annotate_from_gff(self, f: os.PathLike, offset=None):
         """copies annotations from a gff file to self,
 
@@ -973,11 +966,7 @@
         moltype = get_moltype(moltype)
         s = moltype.coerce_str(self._seq.value)
         moltype.verify_sequence(s, gaps_allowed=True, wildcards_allowed=True)
-<<<<<<< HEAD
         sv = SeqView(s)
-=======
-        sv = SeqView(moltype.coerce_str(self._seq.value))
->>>>>>> 00b4149a
         new = moltype.make_seq(sv, name=self.name, info=self.info)
 
         new.clear_annotations()
@@ -1559,10 +1548,7 @@
         self.step = step
         self.offset = None
 
-<<<<<<< HEAD
-
-=======
->>>>>>> 00b4149a
+
     @property
     def reversed(self):
         return self.step < 0
