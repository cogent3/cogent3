--- conflicted
+++ resolved
@@ -18,7 +18,7 @@
 import warnings
 
 from collections import defaultdict
-from functools import total_ordering, singledispatch
+from functools import singledispatch, total_ordering
 from operator import eq, ne
 from random import shuffle
 from typing import Generator, List, Tuple
@@ -38,7 +38,7 @@
 from numpy.random import permutation
 
 from cogent3.core.alphabet import AlphabetError
-from cogent3.core.annotation import Map, _Annotatable, FeatureNew
+from cogent3.core.annotation import FeatureNew, Map, _Annotatable
 from cogent3.core.annotation_db import GffAnnotationDb
 from cogent3.core.genetic_code import get_code
 from cogent3.core.info import Info as InfoClass
@@ -813,19 +813,11 @@
         self.name = name
         orig_seq = seq
 
-<<<<<<< HEAD
         checker = (
-            (
-                lambda x: self.moltype.verify_sequence(
-                    x, gaps_allowed, wildcards_allowed
-                )
-            )
+            (lambda x: self.moltype.verify_sequence(x, gaps_allowed, wildcards_allowed))
             if check
             else (lambda x: x)
         )
-=======
-        checker = (lambda x: x) if not check else (lambda x: self.moltype.verify_sequence(x, gaps_allowed, wildcards_allowed))
->>>>>>> 8b3e4668
 
         self._seq = _coerce_seq(seq, preserve_case, checker)
 
@@ -847,8 +839,6 @@
 
         self._annotation_db = None
 
-
-
     @property
     def annotation_offset(self):
         """
@@ -891,7 +881,6 @@
         start=None,
         stop=None,
     ):
-
 
         if self._annotation_db is None:
             return None
@@ -949,7 +938,7 @@
 
         moltype = get_moltype(moltype)
         sv = SeqView(moltype.coerce_str(self._seq.value))
-        new = moltype.make_seq(sv, name=self.name, info = self.info)
+        new = moltype.make_seq(sv, name=self.name, info=self.info)
 
         new.clear_annotations()
         for ann in self.annotations:
@@ -1063,7 +1052,7 @@
         annotations = []
         annot_types = [annot_types, [annot_types]][isinstance(annot_types, str)]
         for annot_type in annot_types:
-            annotations += self.get_features_matching(
+            annotations += self.get_annotations_matching(
                 annot_type, extend_query=extend_query
             )
 
@@ -1134,7 +1123,9 @@
             new = self._mapped(index)
 
         elif isinstance(index, (int, slice)):
-            new = self.__class__(self._seq[index], name=self.name, check=False, info=self.info)
+            new = self.__class__(
+                self._seq[index], name=self.name, check=False, info=self.info
+            )
 
         if self.annotation_db is not None:
             new.annotation_db = self.annotation_db
@@ -1143,8 +1134,6 @@
             new._repr_policy.update(self._repr_policy)
 
         return new
-
-
 
     def get_name(self):
         """Return the sequence name -- should just use name instead."""
@@ -1580,10 +1569,9 @@
         self.step = step
         self.offset = None
 
-
     @property
     def reversed(self):
-        return self.step<0
+        return self.step < 0
 
     def absolute_index(self, value):
         # note: this is the positive/positive case...
@@ -2421,17 +2409,21 @@
 def _coerce_seq(data, preserve_case, checker):
     raise NotImplementedError(f"{type(data)}")
 
+
 @_coerce_seq.register
 def _(data: SeqView, preserve_case, checker):
     return data
 
+
 @_coerce_seq.register
 def _(data: Sequence, preserve_case, checker):
     return _coerce_seq(str(data), preserve_case, checker)
 
+
 @_coerce_seq.register
 def _(data: ArraySequence, preserve_case, checker):
     return _coerce_seq(str(data), preserve_case, checker)
+
 
 @_coerce_seq.register
 def _(data: str, preserve_case, checker):
@@ -2439,6 +2431,7 @@
         data = data.upper()
     checker(data)
     return SeqView(data)
+
 
 @_coerce_seq.register
 def _(data: bytes, preserve_case, checker):
@@ -2448,10 +2441,12 @@
     checker(data)
     return SeqView(data)
 
+
 @_coerce_seq.register
 def _(data: tuple, preserve_case, checker):
     return _coerce_seq("".join(data), preserve_case, checker)
 
+
 @_coerce_seq.register
 def _(data: list, preserve_case, checker):
     return _coerce_seq("".join(data), preserve_case, checker)