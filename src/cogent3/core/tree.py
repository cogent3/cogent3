--- conflicted
+++ resolved
@@ -46,14 +46,11 @@
     overload,
 )
 
-<<<<<<< HEAD
 import typing_extensions
 from numpy import ceil, log, zeros
 from scipy.stats import pearsonr
-=======
 import numpy
 import numpy.typing as npt
->>>>>>> 9262c4ee
 
 from cogent3._version import __version__
 from cogent3.parse.cogent3_json import load_from_json
@@ -76,20 +73,16 @@
     from cogent3.draw.dendrogram import Dendrogram
     from cogent3.evolve.fast_distance import DistanceMatrix
 
-<<<<<<< HEAD
+    PySeq = Sequence
+    PySeqStr = PySeq[str]
+    
 def distance_from_r(m1, m2):
     """Estimates distance as (1-r)/2: neg correl = max distance"""
-    r,_ = pearsonr(m1.flat, m2.flat)  # Use scipy function 
-    return (1 - r) / 2
-=======
-    PySeq = Sequence
-    PySeqStr = PySeq[str]
->>>>>>> 9262c4ee
-
+    result = pearsonr(m1.flat, m2.flat)  # Use scipy function 
+    return (1 - result.statistics) / 2
 
 class TreeError(Exception):
     pass
-
 
 @deprecated_callable("2025.9", "unused", is_discontinued=True)
 def distance_from_r(
