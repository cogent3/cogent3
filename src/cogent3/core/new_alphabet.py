--- conflicted
+++ resolved
@@ -859,13 +859,8 @@
     return KmerAlphabet.from_rich_dict(data)
 
 
-<<<<<<< HEAD
-class SenseCodonAlphabet(tuple):
-    """Alphabet for the sense-codons of a GeneticCode"""
-=======
 class CodonAlphabet(tuple, AlphabetABC):
     """represents the sense-codons of a GeneticCode"""
->>>>>>> d64b704f
 
     def __new__(
         cls,
