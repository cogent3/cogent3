from __future__ import annotations

import functools
import itertools
import json
from abc import ABC, abstractmethod
<<<<<<< HEAD
from typing import TYPE_CHECKING, Any, Generic, Literal, TypeVar, cast
=======
from collections.abc import Callable, Iterable, Sized
from collections.abc import Sequence as PySeq
from typing import TYPE_CHECKING, Any, Generic, Self, TypeVar, cast
>>>>>>> 99cbd360

import numba
import numpy
import numpy.typing as npt

from cogent3.util.deserialise import register_deserialiser
from cogent3.util.misc import get_object_provenance

if TYPE_CHECKING:  # pragma: no cover
    from cogent3.core.seqview import SeqViewABC
    from collections.abc import Sequence as PySeq
    from collections.abc import Callable, Iterable, Iterator, Sized
    from cogent3.core.moltype import MolType

NumpyIntArrayType = npt.NDArray[numpy.integer]


StrOrBytes = TypeVar("StrOrBytes", str, bytes)


def _coerce_to_type(
    orig: StrOrBytes | PySeq[StrOrBytes],
    text: str | bytes,
) -> StrOrBytes:
    if isinstance(orig, str):
        return cast("StrOrBytes", str(text))
    if isinstance(orig, (bytes, bytearray)):
        return cast(
            "StrOrBytes", text.encode("utf8") if isinstance(text, str) else text
        )

    first = orig[0]
    if isinstance(first, str):
        return cast("StrOrBytes", str(text))
    if isinstance(first, (bytes, bytearray)):
        return cast(
            "StrOrBytes", text.encode("utf8") if isinstance(text, str) else text
        )

    msg = f"{type(orig)} is invalid"
    raise TypeError(msg)


class AlphabetError(TypeError): ...


class convert_alphabet:
    """convert one character set into another"""

    def __init__(
        self,
        src: bytes,
        dest: bytes,
        delete: bytes | None = None,
        allow_duplicates: bool = False,
    ) -> None:
        """
        Parameters
        ----------
        src
            unique series of characters
        new
            characters in src will be mapped to these in order
        delete
            characters to be deleted from the result
        allow_duplicates
            whether to allow duplicates in src and dest

        Notes
        -----
        orig and new must be the same lengths.

        Examples
        --------
        >>> dna_to_ry = convert_alphabet(src=b"TCAG", dest=b"YYRR")
        >>> dna_to_ry(b"GCTA")
        b'RYYR'
        >>> dna_to_ry = convert_alphabet(src=b"TCAG", dest=b"YYRR", delete=b"-")
        >>> dna_to_ry(b"GC-TA")
        b'RYYR'
        """
        if len(src) != len(dest):
            msg = f"length of src={len(src)} != length of new {len(dest)}"
            raise ValueError(msg)

        if not allow_duplicates:
            consistent_words(src, length=1)

        self._table = b"".maketrans(src, dest)
        self._delete = delete or b""

    def __call__(self, seq: bytes) -> bytes:
        return seq.translate(self._table, delete=self._delete)


class AlphabetABC(ABC, Generic[StrOrBytes]):
    def __init__(self) -> None:
        self.dtype: type[numpy.unsignedinteger]

    @property
    @abstractmethod
    def num_canonical(self) -> int: ...

    @property
    @abstractmethod
    def motif_len(self) -> int: ...

    @abstractmethod
    def is_valid(self, seq: str | bytes | NumpyIntArrayType) -> bool: ...

    @abstractmethod
    def to_indices(
        self,
        seq: str
        | bytes
        | list[str | bytes]
        | tuple[str | bytes, ...]
        | NumpyIntArrayType,
        validate: bool = True,
    ) -> NumpyIntArrayType: ...

    @abstractmethod
    def from_indices(
        self, seq: str | bytes | NumpyIntArrayType
    ) -> str | list[str] | NumpyIntArrayType: ...

    @property
    @abstractmethod
    def gap_char(self) -> str | bytes | None: ...

    @property
    @abstractmethod
    def gap_index(self) -> int | None: ...

    @property
    @abstractmethod
    def missing_char(self) -> str | bytes | None: ...

    @property
    @abstractmethod
    def missing_index(self) -> int | None: ...

    @abstractmethod
    def to_rich_dict(self, for_pickle: bool = False) -> dict[str, Any]: ...

    @abstractmethod
    def to_json(self) -> str: ...

    @classmethod
    @abstractmethod
    def from_rich_dict(cls, data: dict[str, Any]) -> Self: ...

    def __deepcopy__(self, memo: dict[int, Self]) -> Self:
        return type(self).from_rich_dict(self.to_rich_dict())

    @property
    def moltype(self) -> MolType[StrOrBytes] | None:
        return _alphabet_moltype_map.get(self)

    @abstractmethod
    def __len__(self) -> int: ...

    @abstractmethod
    def __iter__(self) -> Iterator[StrOrBytes]: ...


class MonomerAlphabetABC(ABC, Generic[StrOrBytes]):
    @abstractmethod
    def get_kmer_alphabet(
        self,
        k: int,
        include_gap: bool = True,
    ) -> KmerAlphabet[StrOrBytes] | CharAlphabet[StrOrBytes]: ...

    @abstractmethod
    def as_bytes(self) -> bytes: ...

    @abstractmethod
    def convert_seq_array_to(
        self,
        *,
        alphabet: CharAlphabet[Any],
        seq: NumpyIntArrayType,
        check_valid: bool = True,
    ) -> NumpyIntArrayType: ...

    @abstractmethod
    def with_gap_motif(
        self,
        gap_char: str
        | bytes = "-",  # Strictly speaking this should use StrOrBytes but generics don't play well with these default arguments
        missing_char: str | bytes = "?",
        include_missing: bool = False,
        gap_as_state: bool = False,
    ) -> MonomerAlphabetABC[StrOrBytes]: ...


def get_array_type(
    num_elements: int,
) -> type[numpy.unsignedinteger]:
    """Returns the smallest numpy integer dtype that can contain elements
    within num_elements.
    """
    if num_elements <= 2**8:
        return numpy.uint8
    if num_elements <= 2**16:
        return numpy.uint16
    if num_elements <= 2**32:
        return numpy.uint32
    if num_elements <= 2**64:
        return numpy.uint64

    msg = f"{num_elements} is too big for 64-bit integer"
    raise NotImplementedError(msg)


def consistent_words(
    words: PySeq[Sized] | PySeq[int],
    length: int | None = None,
) -> None:
    """make sure all alphabet elements are unique and have the same length"""
    if not words:
        msg = "no words provided"
        raise ValueError(msg)

    if len(set(words)) != len(words):
        msg = f"duplicate elements in {words}"
        raise ValueError(msg)

    lengths = (
        {1} if isinstance(words[0], int) else {len(cast("Sized", w)) for w in words}
    )
    if len(lengths) != 1:
        msg = f"mixed lengths {lengths} in {words}"
        raise ValueError(msg)
    actual_length = next(iter(lengths))
    if length and actual_length != length:
        msg = f"word length {actual_length} does not match expected {length}"
        raise ValueError(msg)


class bytes_to_array:
    """wrapper around convert_alphabet. It defines a linear mapping from provided
    characters to uint8. The resulting object is callable, taking a bytes object
    and returning a numpy array."""

    def __init__(
        self,
        chars: bytes,
        dtype: type[numpy.unsignedinteger],
        delete: bytes | None = None,
    ) -> None:
        """
        Parameters
        ----------
        chars
            unique series of characters
        delete
            characters to be deleted from the result
        """
        # we want a bytes translation map
        self._converter = convert_alphabet(
            chars,
            bytes(bytearray(range(len(chars)))),
            delete=delete,
        )
        self.dtype = dtype

    def __call__(self, seq: bytes) -> NumpyIntArrayType:
        b = self._converter(seq)
        return numpy.array(memoryview(b), dtype=self.dtype)


class array_to_bytes:
    """wrapper around convert_alphabet. It defines a linear mapping from uint8
    integers to the provided characters. The resulting object is callable,
    taking a numpy array and returning a bytes object.
    """

    def __init__(self, chars: bytes) -> None:
        # we want a bytes translation map
        self._converter = convert_alphabet(
            bytes(bytearray(range(len(chars)))),
            chars,
        )

    def __call__(self, seq: NumpyIntArrayType) -> bytes:
        b = self._converter(seq.tobytes())
        return bytes(bytearray(b))


class CharAlphabet(
    tuple[StrOrBytes, ...],
    Generic[StrOrBytes],
    AlphabetABC[StrOrBytes],
    MonomerAlphabetABC[StrOrBytes],
):
    """representing fundamental monomer character sets.

    Notes
    -----
    Provides methods for efficient conversion between characters and integers
    from fundamental types of strings, bytes and numpy arrays.
    """

    __slots__ = ()

    def __new__(
        cls,
        chars: StrOrBytes | PySeq[StrOrBytes],
        gap: StrOrBytes | None = None,
        missing: StrOrBytes | None = None,
    ) -> CharAlphabet[StrOrBytes]:
        """
        Parameters
        ----------
        chars
            the characters in the alphabet
        gap
            character representing the gap character (universally '-' in cogent3)
        missing
            character representing the missing data, typically '?'.
        """
        if not chars:
            msg = f"cannot create empty {cls.__name__!r}"
            raise ValueError(msg)

        if gap is not None and _coerce_to_type(chars, gap) not in chars:
            msg = f"gap {gap!r} not in chars {chars!r}"
            raise ValueError(msg)

        if missing is not None and _coerce_to_type(chars, missing) not in chars:
            msg = f"char missing={_coerce_to_type(chars, missing)!r} not in {chars!r}"
            raise ValueError(msg)

        consistent_words(chars, length=1)
        if isinstance(chars, bytes):
            # we need to convert to tuple in a way that preserves elements
            # as bytes
            chars = cast("PySeq[StrOrBytes]", tuple(bytes([c]) for c in chars))

        return tuple.__new__(cls, chars)

    def __init__(
        self,
        chars: PySeq[StrOrBytes] | StrOrBytes,  # noqa: ARG002
        gap: StrOrBytes | None = None,
        missing: StrOrBytes | None = None,
    ) -> None:
        self.dtype = get_array_type(len(self))
        self._gap_char: StrOrBytes | None = gap
        self._gap_index = self.dtype(self.index(gap)) if gap else None
        self._missing_char: StrOrBytes | None = missing
        self._missing_index = self.dtype(self.index(missing)) if missing else None

        # the number of canonical states are non-gap, non-missing states
        adj = (1 if gap else 0) + (1 if missing else 0)

        self._num_canonical = len(self) - adj

        self._chars: set[StrOrBytes] = set(self)  # for quick lookup
        byte_chars = self.as_bytes()
        self._bytes2arr = bytes_to_array(byte_chars, dtype=self.dtype)
        self._arr2bytes = array_to_bytes(byte_chars)

    @property
    def num_canonical(self) -> int:
        return self._num_canonical

    @property
    def gap_char(self) -> StrOrBytes | None:
        return self._gap_char

    @property
    def gap_index(self) -> int | None:
        return int(self._gap_index) if self._gap_index is not None else None

    @property
    def missing_char(self) -> StrOrBytes | None:
        return self._missing_char

    @property
    def missing_index(self) -> int | None:
        return int(self._missing_index) if self._missing_index is not None else None

    @property
    def motif_len(self) -> int:
        # this is enforced by consistent_words(length=1) in the constructor
        return 1

    def to_indices(
        self,
        seq: str
        | bytes
        | tuple[str | bytes, ...]
        | list[str | bytes]
        | NumpyIntArrayType,
        validate: bool = True,
    ) -> NumpyIntArrayType:
        """returns a sequence of indices for the characters in seq

        Parameters
        ----------
        seq
            sequence to convert to a numpy array
        validate
            raises an AlphabetError if the resulting sequence does not
            satisfy self.is_valid()
        """
        if isinstance(seq, tuple):
            indices: list[int] = []
            for c in seq:
                indices.extend(self.to_indices(c).tolist())
            return numpy.array(indices, dtype=self.dtype)

        if isinstance(seq, str):
            seq = seq.encode("utf8")

        if isinstance(seq, bytes):
            # any non-canonical characters should lie outside the range
            # we replace these with a single value
            seq = self._bytes2arr(seq)

        if isinstance(seq, numpy.ndarray):
            seq = seq.astype(self.dtype)
            if validate and not self.is_valid(seq):
                msg = "sequence has invalid characters"
                raise AlphabetError(msg)
            return seq

        msg = f"{type(seq)} is invalid"
        raise TypeError(msg)

    def from_indices(self, seq: str | bytes | NumpyIntArrayType) -> str:
        """returns a string from a sequence of indices"""
        if isinstance(seq, str):
            return seq
        if isinstance(seq, bytes):
            return seq.decode("utf8")
        if isinstance(seq, numpy.ndarray):
            return self._arr2bytes(seq).decode("utf8")

        msg = f"{type(seq)} is invalid"
        raise TypeError(msg)

    def with_gap_motif(
        self,
        gap_char: str
        | bytes = "-",  # Strictly speaking this should use StrOrBytes but generics don't play well with these default arguments
        missing_char: str | bytes | None = "?",
        include_missing: bool = False,
        gap_as_state: bool = False,
    ) -> Self:
        """returns new monomer alphabet with gap and missing characters added

        Parameters
        ----------
        gap_char
            the IUPAC gap character "-"
        missing_char
            the IUPAC missing character "?"
        include_missing
            if True, and self.missing_char, it is included in the new alphabet
        gap_as_state
            include the gap character as a state in the alphabet, drops gap_char
            attribute in resulting KmerAlphabet
        """
        if self.gap_char and self.missing_char:
            return self

        missing_char = self._missing_char or missing_char if include_missing else None
        chars = cast(
            "tuple[StrOrBytes, ...]",
            (
                (*tuple(self[: self._num_canonical]), gap_char, missing_char)
                if missing_char
                else (*tuple(self[: self._num_canonical]), gap_char)
            ),
        )
        return self.__class__(
            chars,
            gap=None if gap_as_state else cast("StrOrBytes", gap_char),
            missing=cast("StrOrBytes", missing_char),
        )

    def get_kmer_alphabet(
        self, k: int, include_gap: bool = True
    ) -> KmerAlphabet[StrOrBytes] | CharAlphabet[StrOrBytes]:
        """returns kmer alphabet with words of size k

        Parameters
        ----------
        k
            word size
        include_gap
            if True, and self.gap_char, we set
            KmerAlphabet.gap_char = self.gap_char * k

        Notes
        -----
        If self.missing_char is present, it is included in the new alphabet as
        missing_char * k
        """
        # refactor: revisit whether the include_gap argument makes sense
        if k == 1:
            return self

        return _get_kmer_alpha(
            self,
            self.num_canonical,
            self.gap_char,
            self.missing_char,
            include_gap,
            k,
            self.moltype,
        )

    def is_valid(self, seq: str | bytes | NumpyIntArrayType | SeqViewABC) -> bool:
        """seq is valid for alphabet"""
        if isinstance(seq, (str, bytes)):
            seq = self.to_indices(seq, validate=False)

        if isinstance(seq, numpy.ndarray):
            return bool(seq.min() >= 0 and seq.max() < len(self) if len(seq) else True)

        # refactor: design
        if hasattr(seq, "alphabet"):
            # assume a SeqView instance
            return cast("SeqViewABC", seq).alphabet == self
        msg = f"{type(seq)} is invalid"
        raise TypeError(msg)

    def as_bytes(self) -> bytes:
        """returns self as a byte string"""
        if isinstance(self[0], bytes):
            return b"".join(cast("tuple[bytes, ...]", self))

        return "".join(cast("tuple[str, ...]", self)).encode("utf8")

    def array_to_bytes(self, seq: NumpyIntArrayType) -> bytes:
        """returns seq as a byte string"""
        return self._arr2bytes(seq)

    def to_rich_dict(self, for_pickle: bool = False) -> dict[str, Any]:
        """returns a serialisable dictionary"""
        from cogent3._version import __version__

        data: dict[str, Any] = {
            "chars": list(self),
            "gap": self.gap_char,
            "missing": self.missing_char,
        }
        if not for_pickle:
            data["type"] = get_object_provenance(self)
            data["version"] = __version__

        return data

    def to_json(self) -> str:
        """returns a serialisable string"""
        return json.dumps(self.to_rich_dict())

    @classmethod
    def from_rich_dict(cls, data: dict[str, Any]) -> CharAlphabet[StrOrBytes]:
        """returns an instance from a serialised dictionary"""
        return cls(data["chars"], gap=data["gap"], missing=data["missing"])

    def get_subset(
        self,
        motif_subset: PySeq[StrOrBytes],
        excluded: bool = False,
    ) -> CharAlphabet[StrOrBytes]:
        """Returns a new Alphabet object containing a subset of motifs in self.

        Raises an exception if any of the items in the subset are not already
        in self.
        """
        self_set = set(self)
        self_set.update(c for c in (self.gap_char, self.missing_char) if c is not None)

        if diff := set(motif_subset) - self_set:
            msg = f"{diff!r} not members in self"
            raise AlphabetError(msg)

        if excluded:
            motif_subset = tuple(m for m in self if m not in motif_subset)

        motif_subset = tuple(motif_subset)

        gap = self.gap_char if self.gap_char in motif_subset else None
        missing = self.missing_char if self.missing_char in motif_subset else None
        return make_alphabet(
            chars=motif_subset,
            gap=gap,
            missing=missing,
            moltype=cast("MolType[StrOrBytes]", self.moltype),
        )

    def convert_seq_array_to(
        self,
        *,
        alphabet: CharAlphabet[Any],
        seq: NumpyIntArrayType,
        check_valid: bool = True,
    ) -> NumpyIntArrayType:
        """converts a numpy array with indices from self to other

        Parameters
        ----------
        alphabet
            alphabet to convert to
        seq
            ndarray of uint8 integers
        check_valid
            validates both input and out sequences are valid for self and
            other respectively. Validation failure raises an AlphabetError.

        Returns
        -------
        the indices of characters in common between self and other
        are swapped
        """
        if check_valid and not self.is_valid(seq):
            msg = f"input sequence not valid for {self}"
            raise AlphabetError(msg)

        converter = make_converter(self, alphabet)
        output = numpy.frombuffer(converter(seq.tobytes()), dtype=alphabet.dtype)
        if check_valid and not alphabet.is_valid(output):
            msg = f"output sequence not valid for {alphabet}"
            raise AlphabetError(msg)

        return output


@functools.cache
def _get_kmer_alpha(
    monomers: CharAlphabet[StrOrBytes],
    num_canonical: int,
    gap_char: StrOrBytes | None,
    missing_char: StrOrBytes | None,
    include_gap: bool,
    k: int,
    moltype: MolType[StrOrBytes],
) -> KmerAlphabet[StrOrBytes]:
    chars = tuple(monomers[:num_canonical])

    gap = gap_char * k if include_gap and gap_char is not None else None
    missing = missing_char * k if missing_char is not None and include_gap else None
    joiner: Callable[[Iterable[str | bytes]], StrOrBytes] = cast(
        "Callable[[Iterable[str | bytes]], StrOrBytes]",
        (b"".join if isinstance(monomers[0], bytes) else "".join),
    )
    words = tuple(joiner(e) for e in itertools.product(chars, repeat=k))
    words += (gap,) if include_gap and gap else ()
    words += (missing,) if include_gap and missing else ()

    kalpha = KmerAlphabet(words=words, monomers=monomers, gap=gap, k=k, missing=missing)
    if moltype:
        _alphabet_moltype_map[kalpha] = moltype
    return kalpha


@functools.cache
def make_converter(
    src_alpha: CharAlphabet[Any],
    dest_alpha: CharAlphabet[Any],
) -> convert_alphabet:
    """makes a convert_alphabet instance between two CharAlphabet alphabets

    Parameters
    ----------
    src_alpha, dest_alpha
        the two CharAlphabet instances

    Notes
    -----
    The common characters between the two alphabets are used to create the
    convert_alphabet() instance. The result of applying the convertor to a
    sequence should be validated by the caller to only shared characters
    were present.
    """
    # we need to make a converter that maps the indices of common characters
    # to new their values in dest_alpha and maps chars unique to src_alpha
    # to a single value that exceeds the length of dest_alpha so it's
    # easy to validate
    src_bytes = {bytes([c]) for c in src_alpha.as_bytes()}
    other_bytes = {bytes([c]) for c in dest_alpha.as_bytes()}
    common = b"".join(src_bytes & other_bytes)

    diff = b"".join(src_bytes - other_bytes)
    src_indices: list[NumpyIntArrayType] = [
        src_alpha.to_indices(common),
        src_alpha.to_indices(diff),
    ]
    dest_indices: list[NumpyIntArrayType] = [
        dest_alpha.to_indices(common),
        numpy.array([len(dest_alpha)] * len(diff), dtype=dest_alpha.dtype),
    ]

    if dest_alpha.moltype is None:
        msg = "Expected dest_alpha to have a moltype but is None."
        raise ValueError(msg)
    # if we are going to a nucleic acid alphabet, we need to add an alias
    # mapping for the character NOT present in that alphabet, i.e. if dest is
    # RNA, we need to map T to U, if dest is DNA we need to map U to T
    # we do this by adding these on at the end of the common characters
    if dest_alpha.moltype.is_nucleic and "T" in dest_alpha:
        src_indices.append(src_alpha.to_indices("U"))
        dest_indices.append(dest_alpha.to_indices("T"))
    elif dest_alpha.moltype.is_nucleic:
        src_indices.append(src_alpha.to_indices("T"))
        dest_indices.append(dest_alpha.to_indices("U"))

    return convert_alphabet(
        numpy.concatenate(src_indices).tobytes(),
        numpy.concatenate(dest_indices).tobytes(),
        allow_duplicates=True,
    )


MolTypeStrLiteral = Literal["dna", "rna", "protein", "protein_with_stop", "text"]


def _get_closest_char_alphabet(
    moltype_name: MolTypeStrLiteral | MolType[str],
    motifset: list[str] | set[str],
) -> CharAlphabet[str]:
    from cogent3.core.moltype import get_moltype

    mtype = get_moltype(moltype_name)
    motifset = set(motifset)
    num_motifs = len(motifset)
    alphas = sorted([(abs(len(a) - num_motifs), a) for a in mtype.iter_alphabets()])
    return alphas[0][1]


@register_deserialiser(
    get_object_provenance(CharAlphabet), "cogent3.core.alphabet.CharAlphabet"
)
def deserialise_char_alphabet(data: dict[str, Any]) -> CharAlphabet[Any]:
    if "motifset" not in data:
        return CharAlphabet[str].from_rich_dict(data)

    from cogent3.core.moltype import get_moltype

    # this is a legacy format, we assume this was derived from a
    # moltype so we get the moltype and look for an alphabet with
    # matching characters and gap
    mtype = cast("MolType[str]", get_moltype(data["moltype"]))
    motifset = set(data.pop("motifset"))
    return _get_closest_char_alphabet(mtype, motifset)


@numba.jit(nogil=True, cache=True)
def coord_conversion_coeffs(
    num_states: int,
    k: int,
    dtype: type[numpy.integer] | None = None,
) -> NumpyIntArrayType:  # pragma: no cover
    """coefficients for multi-dimensional coordinate conversion into 1D index"""
    return numpy.array([num_states ** (i - 1) for i in range(k, 0, -1)], dtype=dtype)


@numba.jit(nogil=True, cache=True)
def coord_to_index(
    coord: NumpyIntArrayType,
    coeffs: NumpyIntArrayType,
) -> numpy.integer:  # pragma: no cover
    """converts a multi-dimensional coordinate into a 1D index"""
    return (coord * coeffs).sum()


@numba.jit(nogil=True, cache=True)
def index_to_coord(
    index: int, coeffs: NumpyIntArrayType
) -> NumpyIntArrayType:  # pragma: no cover
    """converts a 1D index into a multi-dimensional coordinate"""
    ndim = len(coeffs)
    coord = numpy.zeros(ndim, dtype=coeffs.dtype)
    remainder = index
    for i in range(ndim):
        n, remainder = numpy.divmod(remainder, coeffs[i])
        coord[i] = n
    return coord


@numba.jit(nogil=True, cache=True)
def seq_to_kmer_indices_independent(
    seq: NumpyIntArrayType,
    result: NumpyIntArrayType,
    coeffs: NumpyIntArrayType,
    num_states: int,
    k: int,
    gap_char_index: int | numpy.integer = -1,
    gap_index: int = -1,
) -> NumpyIntArrayType:  # pragma: no cover
    """return 1D indices for valid k-mers

    Parameters
    ----------
    seq
        numpy array of uint, assumed that canonical characters have
        sequential indexes which are all < num_states
    result
        array to be written into
    coeffs
        result of calling coord_conversion_coeffs() with num_states and k
    num_states
        the number of canonical states, which defines range of allowed
        ints at a position
    k
        k-mer size
    gap_char_index
        value of a gap character in seq. If > 0, any k-mer containing
        a gap character is assigned an index of num_states**k. Any
        k-mer containing an integer greater than gap_index is assigned an
        index of (num_states**k) + 1. If gap_char_index < 0, then any
        k-mer containing an integer greater than num_states is assigned an
        index of num_states**k.
    gap_index
        value to be assigned when gap_char_index is != -1, must be positive
    independent_kmer
        if True, sets returns indices for non-overlapping k-mers, otherwise
        returns indices for all k-mers
    """
    if len(seq) < k:
        return result

    step = k
    missing_index = _validate_inputs(
        gap_char_index=gap_char_index,
        gap_index=gap_index,
        k=k,
        step=step,
        num_states=num_states,
        result=result,
        seq=seq,
    )

    for result_idx, i in enumerate(range(0, len(seq) - k + 1, step)):
        segment = seq[i : i + k]
        if (num_states > segment).all():
            result[result_idx] = coord_to_index(seq[i : i + k], coeffs)
        elif gap_char_index > 0 and segment.max() == gap_char_index:
            result[result_idx] = gap_index
        else:
            result[result_idx] = missing_index
    return result


@numba.jit(cache=True, nogil=True)
def seq_to_kmer_indices_overlapping(
    seq: NumpyIntArrayType,
    result: NumpyIntArrayType,
    coeffs: NumpyIntArrayType,
    num_states: int,
    k: int,
    gap_char_index: int | numpy.integer = -1,
    gap_index: int = -1,
) -> NumpyIntArrayType:  # pragma: no cover
    """return freqs of valid k-mers using 1D indices

    Parameters
    ----------
    seq
        numpy array of uint8, assumed that canonical characters have
        indexes which are all < num_states
    num_states
        defines range of possible ints at a position
    k
        k-mer size
    dtype
        numpy dtype for the returned array
    """
    if len(seq) < k:
        return result

    missing_index = _validate_inputs(
        gap_char_index=gap_char_index,
        gap_index=gap_index,
        k=k,
        step=1,
        num_states=num_states,
        result=result,
        seq=seq,
    )
    idx = -1  # -1 means an invalid index
    biggest_coeff = coeffs[0]
    val = -1  # -1 means an invalid value
    skip_until = -1
    for i in range(k):
        if seq[i] >= num_states:
            skip_until = i + 1
            current = gap_index if seq[i] == gap_char_index else missing_index
            val = max(val, current)

    for i in range(len(seq) - k + 1):
        gained_char = seq[i + k - 1]
        if gained_char >= num_states and skip_until < 0:
            # we reset the kmer index to invalid
            # until we get a kmer with only canonical chars
            idx = -1
            val = gap_index if gained_char == gap_char_index else missing_index
            skip_until = i + k
        elif i < skip_until:
            # we are still in a kmer with a non-canonical char
            idx = -1
            if gained_char >= num_states:
                val = gap_index if gained_char == gap_char_index else missing_index
        elif idx < 0:
            idx = (seq[i : i + k] * coeffs).sum()
            val = idx
            skip_until = -1
        else:
            dropped_char = seq[i - 1]
            idx = (idx - dropped_char * biggest_coeff) * num_states + gained_char
            val = idx
            skip_until = -1

        result[i] = val

    return result


@numba.jit(nogil=True, cache=True)
def _validate_inputs(
    # *,
    gap_char_index: int | numpy.integer,
    gap_index: int,
    k: int,
    step: int,
    num_states: int,
    result: NumpyIntArrayType,
    seq: NumpyIntArrayType,
) -> int:  # pragma: no cover
    # check the result length is consistent with the settings
    size: int = int(numpy.ceil((len(seq) - k + 1) / step))
    if len(result) < size:
        msg = f"size of result {len(result)} <= {size}"
        raise ValueError(msg)

    missing_index: int = gap_index + 1 if gap_char_index > 0 else num_states**k
    if gap_char_index > 0 and gap_index <= 0:
        msg = f"gap_index={gap_index} but gap_char_index={gap_char_index}"
        raise ValueError(msg)
    return missing_index


# TODO: profile this against pure python
@numba.jit(nopython=True)
def kmer_indices_to_seq(
    kmer_indices: NumpyIntArrayType,
    result: NumpyIntArrayType,
    coeffs: NumpyIntArrayType,
    k: int,
    gap_index: int | numpy.integer = -1,
    gap_char_index: int | numpy.integer = -1,
    independent_kmer: bool = True,
) -> NumpyIntArrayType:  # pragma: no cover
    if gap_index > 0:
        if gap_char_index <= 0:
            msg = f"gap_index={gap_index} but gap_char_index={gap_char_index}"
            raise ValueError(msg)
        gap_state = numpy.array([gap_char_index] * k, dtype=result.dtype)
    else:
        gap_state = numpy.empty(0, dtype=result.dtype)
    for index, kmer_index in enumerate(kmer_indices):
        if kmer_index == gap_index:
            coord = gap_state
        else:
            coord = index_to_coord(kmer_index, coeffs)

        if index == 0:
            result[:k] = coord
        elif independent_kmer:
            seq_index = index * k
            result[seq_index : seq_index + k] = coord
        else:
            # we are just adding the last monomer
            result[index + k - 1] = coord[-1]

    return result


class KmerAlphabetABC(ABC, Generic[StrOrBytes]):
    @abstractmethod
    def to_index(
        self,
        seq: str | bytes | NumpyIntArrayType,
        validate: bool = True,
    ) -> int: ...

    @abstractmethod
    def from_index(self, kmer_index: int) -> str | NumpyIntArrayType: ...

    @abstractmethod
    def with_gap_motif(
        self,
        include_missing: bool = False,
        **kwargs: Any,
    ) -> KmerAlphabetABC[StrOrBytes]: ...


class KmerAlphabet(
    tuple[StrOrBytes, ...],
    Generic[StrOrBytes],
    AlphabetABC[StrOrBytes],
    KmerAlphabetABC[StrOrBytes],
):
    """k-mer alphabet represents complete non-monomer alphabets

    Notes
    -----
    Differs from SenseCodonAlphabet case by representing all possible permutations of
    k-length of the provided monomer alphabet. More efficient mapping between integers
    and k-length strings
    """

    __slots__ = ()

    def __new__(
        cls,
        words: tuple[StrOrBytes, ...],
        monomers: CharAlphabet[StrOrBytes],
        k: int,
        gap: StrOrBytes | None = None,
        missing: StrOrBytes | None = None,
    ) -> KmerAlphabet[StrOrBytes]:
        """
        Parameters
        ----------
        words
            len(monomers)**k k-length strings
        monomers
            the underlying character alphabet
        k
            the number of monomers per word
        gap
            k monomer gap characters
        missing, optional
            k monomer missing characters
        """
        if not words:
            msg = f"cannot create empty {cls.__name__!r}"
            raise ValueError(msg)

        if gap is not None and _coerce_to_type(words[0], gap) not in words:
            msg = f"gap {gap!r} not in words {words!r}"
            raise ValueError(msg)

        consistent_words(words, length=k)
        return tuple.__new__(cls, words)

    def __init__(
        self,
        words: tuple[StrOrBytes, ...],
        monomers: CharAlphabet[StrOrBytes],
        k: int,
        gap: StrOrBytes | None = None,
        missing: StrOrBytes | None = None,
    ) -> None:
        """
        Parameters
        ----------
        words
            series of k length strings
        monomers
            base CharAlphabet instance
        k
            word size
        gap
            the gap state ("-" * k) if present
        """
        self.monomers: CharAlphabet[StrOrBytes] = monomers
        self.dtype = get_array_type(len(self))
        self._words: set[StrOrBytes] = set(self)  # for quick lookup
        self.k = k

        self._gap_char: StrOrBytes | None = gap
        self._gap_index = self.index(gap) if gap else None
        self._missing_char: StrOrBytes | None = missing
        self._missing_index = self.index(missing) if missing else None
        if gap and (
            self.monomers.gap_char is None
            or gap != self.monomers.gap_char * k
            or gap not in self
        ):
            msg = f"Unexpected gap {gap!r}"
            raise ValueError(msg)

        if missing and (
            self.monomers.missing_char is None
            or missing != self.monomers.missing_char * k
            or missing not in self
        ):
            msg = f"Unexpected missing char {missing!r}"
            raise ValueError(msg)
        self._coeffs = coord_conversion_coeffs(
            self.monomers.num_canonical,
            k,
            dtype=self.dtype,
        )
        self._num_canonical = self.monomers.num_canonical**k

    def __reduce__(
        self,
    ) -> tuple[
        type,
        tuple[
            tuple[StrOrBytes, ...],
            CharAlphabet[StrOrBytes],
            int,
            StrOrBytes | None,
            StrOrBytes | None,
        ],
        None,
    ]:
        """support for pickling"""
        return (
            self.__class__,
            (
                tuple(self),
                self.monomers,
                self.k,
                self.gap_char,
                self.missing_char,
            ),
            None,
        )

    @property
    def gap_char(self) -> StrOrBytes | None:
        return self._gap_char

    @property
    def gap_index(self) -> int | None:
        return self._gap_index

    @property
    def missing_char(self) -> StrOrBytes | None:
        return self._missing_char

    @property
    def missing_index(self) -> int | None:
        return self._missing_index

    @property
    def num_canonical(self) -> int:
        return self._num_canonical

    def to_indices(
        self,
        seq: str
        | bytes
        | tuple[str | bytes, ...]
        | list[str | bytes]
        | NumpyIntArrayType,
        validate: bool = True,
        independent_kmer: bool = True,
    ) -> NumpyIntArrayType:
        """returns a sequence of k-mer indices

        Parameters
        ----------
        seq
            a sequence of monomers
        validate
            raises an AlphabetError if the resulting sequence does not
            satisfy self.is_valid()
        independent_kmer
            if True, returns non-overlapping k-mers

        Notes
        -----
        If self.gap_char is not None, then the following rules apply:
        If a sequence k-mer contains a gap character it is
        assigned an index of (num. monomer states**k). If
        a k-mer contains a non-canonical and non-gap character,
        it is assigned an index of (num. monomer states**k) + 1.
        If self.gap_char is None, then both of the above cases
        are defined as (num. monomer states**k).
        """
        # TODO: handle case of non-modulo sequences
        if isinstance(seq, (tuple, list)):
            return numpy.array([self.to_index(c) for c in seq], dtype=self.dtype)

        if isinstance(seq, (str, bytes)):
            seq = self.monomers.to_indices(seq, validate=validate)

        if isinstance(seq, numpy.ndarray):
            gap_char_index = self.monomers.gap_index or -1
            gap_index = self.gap_index or -1
            size = len(seq) - self.k + 1
            if independent_kmer:
                size = int(numpy.ceil(size / self.k))
                result = numpy.zeros(size, dtype=self.dtype)
                return seq_to_kmer_indices_independent(
                    seq,
                    result,
                    self._coeffs,
                    self.monomers.num_canonical,
                    self.k,
                    gap_char_index=gap_char_index,
                    gap_index=gap_index,
                )

            result = numpy.zeros(size, dtype=self.dtype)
            return seq_to_kmer_indices_overlapping(
                seq,
                result,
                self._coeffs,
                self.monomers.num_canonical,
                self.k,
                gap_char_index=gap_char_index,
                gap_index=gap_index,
            )

        msg = f"{type(seq)} is invalid"
        raise TypeError(msg)

    def from_indices(  # type: ignore[override]
        self,
        kmer_indices: NumpyIntArrayType,
        independent_kmer: bool = True,
    ) -> NumpyIntArrayType:
        """converts array of k-mer indices into an array of monomer indices

        Parameters
        ----------
        kmer_indices
            a sequence of k-mer indices
        independent_kmer
            whether the k-mers are overlapping or not
            _description_
        """
        if independent_kmer:
            size = len(kmer_indices) * self.k
        else:
            size = len(kmer_indices) + self.k - 1

        result = numpy.zeros(size, dtype=self.dtype)
        gap_char_index = self.monomers.gap_index or -1
        gap_index = self.gap_index or -1
        return kmer_indices_to_seq(
            kmer_indices,
            result,
            self._coeffs,
            self.k,
            gap_char_index=gap_char_index,
            gap_index=gap_index,
            independent_kmer=independent_kmer,
        )

    def with_gap_motif(  # type: ignore[override]
        self,
        include_missing: bool = False,
        **kwargs: Any,
    ) -> KmerAlphabet[StrOrBytes] | CharAlphabet[StrOrBytes]:
        """returns a new KmerAlphabet with the gap motif added

        Notes
        -----
        Adds gap state to monomers and recreates k-mer alphabet
        for self

        kwargs is for compatibility with the CharAlphabet method
        """
        if self.gap_char:
            return self
        missing = "?" if include_missing else None
        monomers = self.monomers.with_gap_motif(missing_char=missing)
        return monomers.get_kmer_alphabet(self.k, include_gap=True)

    def to_index(
        self,
        seq: str | bytes | NumpyIntArrayType,
        validate: bool = True,
    ) -> int:
        """encodes a k-mer as a single integer

        Parameters
        ----------
        seq
            sequence to be encoded, can be either a string or numpy array
        overlapping
            if False, performs operation on sequential k-mers, e.g. codons
        validate
            raises an AlphabetError if the resulting sequence does not
            satisfy self.is_valid()

        Notes
        -----
        If self.gap_char is defined, then the following rules apply:
        returns num_states**k if a k-mer contains a gap character,
        otherwise returns num_states**k + 1 if a k-mer contains a
        non-canonical character. If self.gap_char is not defined,
        returns num_states**k for both cases.
        """
        if isinstance(seq, (str, bytes)):
            seq = self.monomers.to_indices(seq, validate=validate)

        if isinstance(seq, numpy.ndarray):
            if len(seq) != self.k:
                msg = f"Length of seq ({len(seq)}) is not k={self.k}"
                raise ValueError(msg)
            if (self.monomers.num_canonical > seq).all():
                return int(coord_to_index(seq, self._coeffs))

            gap_char_index = self.monomers.gap_index or self.monomers.num_canonical
            gap_index = self.gap_index or self.num_canonical
            missing_index = gap_index + 1 if self.gap_char else gap_index
            return gap_index if seq.max() == gap_char_index else missing_index

        msg = f"{type(seq)} not supported"
        raise TypeError(msg)

    def from_index(self, kmer_index: int) -> NumpyIntArrayType:
        """decodes an integer into a k-mer"""
        if self.gap_index is not None and kmer_index == self.gap_index:
            return numpy.array([self.monomers.gap_index] * self.k, dtype=self.dtype)
        if self.missing_index is not None and kmer_index == self.missing_index:
            return numpy.array([self.monomers.missing_index] * self.k, dtype=self.dtype)
        if kmer_index >= len(self):
            msg = f"{kmer_index} is out of range"
            raise ValueError(msg)

        return index_to_coord(kmer_index, self._coeffs)

    def is_valid(self, seq: str | bytes | NumpyIntArrayType) -> bool:
        """seq is valid for alphabet

        Parameters
        ----------
        seq
            a numpy array of integers

        Notes
        -----
        This will raise a TypeError for string or bytes. Using to_indices() to
        convert those ensures a valid result.
        """
        if isinstance(seq, numpy.ndarray):
            max_val = max(
                self.missing_index or 0, self.gap_index or 0, self.num_canonical
            )
            return bool(seq.min() >= 0 and seq.max() <= max_val if len(seq) else True)

        msg = f"{type(seq)} is invalid, must be numpy.ndarray"
        raise TypeError(msg)

    def to_rich_dict(self, for_pickle: bool = False) -> dict[str, Any]:
        """returns a serialisable dictionary"""
        from cogent3._version import __version__

        data: dict[str, Any] = {
            "words": list(self),
            "monomers": self.monomers.to_rich_dict(),
            "k": self.k,
            "gap": self.gap_char,
            "missing": self.missing_char,
        }
        if not for_pickle:
            data["type"] = get_object_provenance(self)
            data["version"] = __version__
        return data

    def to_json(self) -> str:
        """returns a serialisable string"""
        return json.dumps(self.to_rich_dict())

    @classmethod
    def from_rich_dict(cls, data: dict[str, Any]) -> KmerAlphabet[StrOrBytes]:
        """returns an instance from a serialised dictionary"""
        monomers = CharAlphabet[StrOrBytes].from_rich_dict(data["monomers"])
        return cls(
            words=data["words"],
            monomers=monomers,
            k=data["k"],
            gap=data["gap"],
            missing=data["missing"],
        )

    @property
    def motif_len(self) -> int:
        return self.k


@register_deserialiser(
    get_object_provenance(KmerAlphabet), "cogent3.core.alphabet.JointEnumeration"
)
def deserialise_kmer_alphabet(
    data: dict[str, Any],
) -> KmerAlphabet[Any] | CharAlphabet[Any]:
    if data["type"] != "cogent3.core.alphabet.JointEnumeration":
        return KmerAlphabet.from_rich_dict(data)

    monomers = data["data"][0]
    motif_length = len(data["data"])
    # which is the closest char alphabet
    mtype = data["moltype"]
    alpha = _get_closest_char_alphabet(mtype, monomers)
    return alpha.get_kmer_alphabet(motif_length, include_gap=bool(data["gap"]))


class SenseCodonAlphabet(
    tuple[str, ...],
    AlphabetABC[str],
    KmerAlphabetABC[str],
):
    """represents the sense-codons of a GeneticCode"""

    __slots__ = ()

    def __new__(
        cls,
        words: tuple[str, ...],
        monomers: CharAlphabet[str],
        gap: str | None = None,
    ) -> SenseCodonAlphabet:
        if not words:
            msg = f"cannot create empty {cls.__name__!r}"
            raise ValueError(msg)

        if gap is not None:
            assert _coerce_to_type(words[0], gap) in words

        consistent_words(words, length=3)
        return tuple.__new__(cls, words)

    def __init__(
        self,
        words: tuple[str, ...],  # noqa: ARG002
        monomers: CharAlphabet[str],
        gap: str | None = None,
    ) -> None:
        """
        Parameters
        ----------
        words
            series of 3 character strings representing sense codons
        monomers
            CharAlphabet instance of DNA monomers, including degenerate
            characters
        gap
            the gap state "---" if present
        """
        self._gap_char = gap
        self.monomers = monomers
        self.dtype = get_array_type(len(self))
        self._words = set(self)  # for quick lookup
        self._to_indices = {codon: i for i, codon in enumerate(self)}
        self._from_indices = {i: codon for codon, i in self._to_indices.items()}
        self._motif_len = 3
        if monomers.moltype:
            _alphabet_moltype_map[self] = monomers.moltype

    def __reduce__(
        self,
    ) -> tuple[
        type,
        tuple[tuple[str, ...], CharAlphabet[str], str | None],
        None,
    ]:
        """support for pickling"""
        return (
            self.__class__,
            (tuple(self), self.monomers, self.gap_char),
            None,
        )

    @property
    def gap_char(self) -> str | None:
        return self._gap_char

    @property
    def gap_index(self) -> int | None:
        return self._to_indices[self.gap_char] if self.gap_char else None

    @property
    def missing_char(self) -> None:
        """not supported on CodonAlphabet"""
        return None

    @property
    def missing_index(self) -> None:
        """not supported on CodonAlphabet"""
        return None

    def to_indices(  # type: ignore[override]
        self,
        seq: str | list[str] | tuple[str, ...] | NumpyIntArrayType,
        validate: bool = True,
    ) -> NumpyIntArrayType:
        """returns a sequence of codon indices

        Parameters
        ----------
        seq
            input sequence to be converted to a numpy array of uint
        validate
            raises an AlphabetError if the resulting sequence does not
            satisfy self.is_valid()

        Raises
        ------
        TypeError
            if seq is unsupported type
        AlphabetError
            if resulting sequence is not valid
        """

        if isinstance(seq, str):
            seq = [seq[i : i + 3] for i in range(0, len(seq), 3)]

        if isinstance(seq, numpy.ndarray):
            size = len(seq) // 3
            seq = [self.monomers.from_indices(c) for c in seq.reshape(size, 3)]

        if isinstance(seq, (list, tuple)):
            seq = numpy.array(
                [self.to_index(c, validate=validate) for c in seq], dtype=self.dtype
            )
            return seq

        msg = f"{type(seq)} is invalid"
        raise TypeError(msg)

    def to_index(  # type: ignore[override]
        self,
        codon: str,
        validate: bool = True,
    ) -> int:
        """encodes a codon as a single integer

        Parameters
        ----------
        codon
            string to be converted into index
        validate
            raises an AlphabetError if the resulting sequence does not
            satisfy self.is_valid()

        Raises
        ------
        ValueError
            if codon is not of length 3
        AlphabetError
            if codon contains an invalid nucleotide or is not present in
            the code
        """
        if len(codon) != 3:
            msg = f"{codon=!r} is not of length 3"
            raise ValueError(msg)
        if validate and not self.monomers.is_valid(codon):
            msg = f"{codon=!r} elements not nucleotides"
            raise AlphabetError(msg)

        if self.moltype and self.moltype.has_ambiguity(codon):
            return len(self)

        try:
            return self._to_indices[codon]
        except KeyError as e:
            msg = f"{codon=!r} not in alphabet"
            raise AlphabetError(msg) from e

    def from_index(self, index: int) -> str:  # type: ignore[override]
        """returns a single codon from an index"""
        if index > len(self) or index < 0:
            msg = f"{index=!r} is not within range"
            raise ValueError(msg)

        try:
            return self._from_indices[index]
        except KeyError as e:
            msg = f"invalid {index=}"
            raise ValueError(msg) from e

    def from_indices(self, indices: NumpyIntArrayType) -> list[str]:  # type: ignore[override]
        """returns a list of codons from a numpy array of indices"""
        return [self.from_index(index) for index in indices]

    @property
    def num_canonical(self) -> int:
        """returns the number of canonical states"""
        return len(self._words)

    def is_valid(self, seq: str | bytes | NumpyIntArrayType) -> bool:
        """seq is valid for alphabet"""

        if isinstance(seq, numpy.ndarray):
            return bool(seq.min() >= 0 and seq.max() < len(self) if len(seq) else True)

        if isinstance(seq, str):
            try:
                _ = self.to_indices(seq)
            except (ValueError, AlphabetError):
                return False
            else:
                return True

        msg = f"{type(seq)} not supported"
        raise TypeError(msg)

    def with_gap_motif(self, **kwargs: Any) -> Self:  # type: ignore[override]
        """returns a new SenseCodonAlphabet with the gap motif '---' added

        Notes
        -----
        kwargs is for compatibility with the ABC method
        """
        if self.gap_char:
            return self
        monomers = self.monomers.with_gap_motif()
        if not monomers.gap_char:
            msg = f"{monomers.gap_char!r} not a valid gap character"
            raise ValueError(msg)

        gap_char = monomers.gap_char * 3
        words = (*tuple(self), gap_char)
        return self.__class__(words=words, monomers=monomers, gap=gap_char)

    def to_rich_dict(self, for_pickle: bool = False) -> dict[str, Any]:
        """returns a serialisable dictionary"""
        from cogent3._version import __version__

        data: dict[str, Any] = {
            "monomers": self.monomers.to_rich_dict(),
            "words": list(self),
        }
        if not for_pickle:
            data["type"] = get_object_provenance(self)
            data["version"] = __version__
        return data

    def to_json(self) -> str:
        """returns a serialisable string"""
        return json.dumps(self.to_rich_dict())

    @classmethod
    def from_rich_dict(cls, data: dict[str, Any]) -> SenseCodonAlphabet:
        """returns an instance from a serialised dictionary"""
        data["monomers"] = deserialise_char_alphabet(data["monomers"])
        data.pop("type", None)
        data.pop("version", None)
        return cls(**data)

    @property
    def motif_len(self) -> int:
        """always 3 for codon alphabets"""
        return self._motif_len


@register_deserialiser("cogent3.core.alphabet.Alphabet")
def deserialise_old_alphabet(
    data: dict[str, Any],
) -> KmerAlphabet[Any] | CharAlphabet[Any] | SenseCodonAlphabet:
    motif_length = len(data["motifset"][0])
    if motif_length == 1:
        # this is a char alphabet
        return deserialise_char_alphabet(data)

    motifs = set(data["motifset"])
    num_motifs = len(motifs)
    num_monomers = round(num_motifs ** (1 / motif_length))
    if num_monomers**motif_length != num_motifs:
        # if the number of motifs is not the motif_length exponent of the number
        # of monomers, we have a codon alphabet
        return deserialise_codon_alphabet(data)

    # we get the closest alphabet
    mtype = data["moltype"]
    monomers = list(set("".join(motifs)))
    alpha = _get_closest_char_alphabet(mtype, monomers)
    return alpha.get_kmer_alphabet(motif_length, include_gap=bool(data["gap"]))


@register_deserialiser(get_object_provenance(SenseCodonAlphabet))
def deserialise_codon_alphabet(data: dict[str, Any]) -> SenseCodonAlphabet:
    if data["type"] != "cogent3.core.alphabet.Alphabet":
        return SenseCodonAlphabet.from_rich_dict(data)

    # we search through the genetic codes for the one with a matching
    # motifset
    from cogent3.core.genetic_code import GeneticCode, available_codes, get_code

    include_gap = bool(data["gap"])
    motifs = set(data["motifset"])
    alphabets: list[tuple[int, GeneticCode]] = []
    code_ids = available_codes().columns["Code ID"]
    for code_id in sorted(code_ids):
        code = get_code(code_id)
        code_alpha = code.get_alphabet(include_gap=include_gap)
        diff = len(set(code_alpha) ^ motifs)
        alphabets.append((diff, code))

    alphabets = sorted(alphabets, key=lambda x: x[0])
    code = alphabets[0][1]
    return code.get_alphabet(include_gap=include_gap)


_alphabet_moltype_map: dict[AlphabetABC[Any], MolType[Any]] = {}


def make_alphabet(
    *,
    chars: PySeq[StrOrBytes] | StrOrBytes,
    gap: StrOrBytes | None,
    missing: StrOrBytes | None,
    moltype: MolType[StrOrBytes],
) -> CharAlphabet[StrOrBytes]:
    """constructs a character alphabet and registers the associated moltype

    Notes
    -----
    The moltype is associated with the alphabet, available as the
    alphabet.moltype property.
    If an alphabet has already been constructed by a moltype no new
    entry is made. An alphabet shared by multiple moltype instances
    will therefore only return the first moltype associated with it.
    """
    alpha = CharAlphabet(chars, gap=gap, missing=missing)
    if alpha not in _alphabet_moltype_map:
        _alphabet_moltype_map[alpha] = moltype

    return alpha<|MERGE_RESOLUTION|>--- conflicted
+++ resolved
@@ -4,13 +4,7 @@
 import itertools
 import json
 from abc import ABC, abstractmethod
-<<<<<<< HEAD
-from typing import TYPE_CHECKING, Any, Generic, Literal, TypeVar, cast
-=======
-from collections.abc import Callable, Iterable, Sized
-from collections.abc import Sequence as PySeq
-from typing import TYPE_CHECKING, Any, Generic, Self, TypeVar, cast
->>>>>>> 99cbd360
+from typing import TYPE_CHECKING, Any, Generic, Literal, Self, TypeVar, cast
 
 import numba
 import numpy
