--- conflicted
+++ resolved
@@ -1282,37 +1282,20 @@
 
 @jaccard.register
 def _(x: set, y: set):
-<<<<<<< HEAD
     if not x and not y:  # two empty sets are identical
-=======
-    """Jaccard distance between two sets is a measure of similarity between two sets
-    (0) identical, (1) dissimilar"""
-    if not x or not y:  # two empty sets are identical
->>>>>>> 8c189a90
         return 0
     return 1 - len(x & y) / len(x | y)
 
 
 @jaccard.register
 def _(x: frozenset, y: frozenset):
-<<<<<<< HEAD
     if not x and not y:  # two empty sets are identical
-=======
-    """Jaccard distance between two sets is a measure of similarity between two sets
-    (0) identical, (1) dissimilar"""
-    if not x or not y:  # two empty sets are identical
->>>>>>> 8c189a90
         return 0
     return 1 - len(x & y) / len(x | y)
 
 
 @jaccard.register
 def _(x: numpy.ndarray, y: numpy.ndarray):
-<<<<<<< HEAD
-=======
-    """Jaccard distance between two sets is a measure of similarity between two sets
-    (0) identical, (1) dissimilar"""
->>>>>>> 8c189a90
     if not x.any() and not y.any():  # two empty sets are identical
         return 0
     return 1 - len(numpy.intersect1d(x, y)) / len(numpy.union1d(x, y))
