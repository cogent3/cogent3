#!/usr/bin/env python
"""Translations of functions from Release 2.3 of the Cephes Math Library,
which is (c) Stephen L. Moshier 1984, 1995.
"""

from numpy import arctan as atan
from numpy import array, exp, sqrt
from scipy.stats import f, norm, t
from scipy.stats.distributions import chi2

from cogent3.maths.stats.special import (
    MACHEP,
    MAXNUM,
    PI,
    betai,
    expm1,
    fix_rounding_error,
    igam,
    igamc,
    igami,
    incbi,
    ln_binomial,
    log1p,
    ndtri,
)
<<<<<<< HEAD
=======
from cogent3.util import warning as c3warn

>>>>>>> 93c3fdfc
from cogent3.util import warning as c3warn


# ndtri import b/c it should be available via this module


incbet = betai  # shouldn't have renamed it...

# Probability integrals: low gives left-hand tail, high gives right-hand tail.


def zprob(x):
    """Returns both tails of z distribution (-inf to -x, inf to x)."""
    return 2 * norm.sf(abs(x))


def tprob(x, df):
    """Returns both tails of t distribution (-infinity to -x, infinity to x)"""
    return 2 * t.sf(abs(x), df)


@c3warn.deprecated_callable(
    version="2024.9",
    reason="use scipy.stats.poisson.sf() instead",
    is_discontinued=True,
)
def poisson_high(successes, mean):  # pragma: no cover
    """being removed"""
    return pdtrc(successes, mean)


@c3warn.deprecated_callable(
    version="2024.9",
    reason="use scipy.stats.poisson.cdf() instead",
    is_discontinued=True,
)
def poisson_low(successes, mean):  # pragma: no cover
    """being removed"""
    return pdtr(successes, mean)


@c3warn.deprecated_callable(
    version="2024.9",
    reason="use scipy.stats.poisson.pmf()instead",
    is_discontinued=True,
)
def poisson_exact(successes, mean):  # pragma: no cover
    """being removed"""
    if successes == 0:
        return pdtr(0, mean)
    elif successes < mean:  # use left tail
        return pdtr(successes, mean) - pdtr(successes - 1, mean)
    else:  # successes > mean: use right tail
        return pdtrc(successes - 1, mean) - pdtrc(successes, mean)


def binomial_exact(successes, trials, prob):
    """Returns binomial probability of exactly X successes.

    Works for integer and floating point values.

    Note: this function is only a probability mass function for integer
    values of 'trials' and 'successes', i.e. if you sum up non-integer
    values you probably won't get a sum of 1.
    """
    if (prob < 0) or (prob > 1):
        raise ValueError("Binomial prob must be between 0 and 1.")
    if (successes < 0) or (trials < successes):
        raise ValueError("Binomial successes must be between 0 and trials.")
    return exp(ln_binomial(successes, trials, prob))


def fprob(dfn, dfd, F, side="right"):
    """Returns both tails of F distribution (-inf to F and F to inf)

    Use in case of two-tailed test. Usually this method is called by
    f_two_sample, so you don't have to worry about choosing the right side.

    side: right means return twice the right-hand tail of the F-distribution.
        Use in case var(a) > var (b)
          left means return twice the left-hand tail of the F-distribution.
        Use in case var(a) < var(b)
    """
    if F < 0:
        raise ValueError(f"fprob: F must be >= 0 (got {F}).")
    if side == "right":
        return 2 * f.sf(F, dfn, dfd)
    elif side == "left":
        return 2 * f.cdf(F, dfn, dfd)
    else:
        raise ValueError(f"Not a valid value for side {side}")


def stdtr(k, t):
    """Student's t distribution, -infinity to t.

    See Cephes docs for details.
    """
    if k <= 0:
        raise ValueError("stdtr: df must be > 0.")
    if t == 0:
        return 0.5
    if t < -2:
        rk = k
        z = rk / (rk + t * t)
        return 0.5 * betai(0.5 * rk, 0.5, z)
    # compute integral from -t to + t
    if t < 0:
        x = -t
    else:
        x = t

    rk = k  # degrees of freedom
    z = 1 + (x * x) / rk
    # test if k is odd or even
    if (k & 1) != 0:
        # odd k
        xsqk = x / sqrt(rk)
        p = atan(xsqk)
        if k > 1:
            f = 1
            tz = 1
            j = 3
            while (j <= (k - 2)) and ((tz / f) > MACHEP):
                tz *= (j - 1) / (z * j)
                f += tz
                j += 2
            p += f * xsqk / z
        p *= 2 / PI
    else:
        # even k
        f = 1
        tz = 1
        j = 2
        while (j <= (k - 2)) and ((tz / f) > MACHEP):
            tz *= (j - 1) / (z * j)
            f += tz
            j += 2
        p = f * x / sqrt(z * rk)
    # common exit
    if t < 0:
        p = -p  # note destruction of relative accuracy
    p = 0.5 + 0.5 * p
    return p


def bdtr(k, n, p):
    """Binomial distribution, 0 through k.

    Uses formula bdtr(k, n, p) = betai(n-k, k+1, 1-p)

    See Cephes docs for details.
    """
    p = fix_rounding_error(p)
    if (p < 0) or (p > 1):
        raise ValueError("Binomial p must be between 0 and 1.")
    if (k < 0) or (n < k):
        raise ValueError("Binomial k must be between 0 and n.")
    if k == n:
        return 1
    dn = n - k
    if k == 0:
        return pow(1 - p, dn)
    else:
        return betai(dn, k + 1, 1 - p)


def bdtrc(k, n, p):
    """Complement of binomial distribution, k+1 through n.

    Uses formula bdtrc(k, n, p) = betai(k+1, n-k, p)

    See Cephes docs for details.
    """
    p = fix_rounding_error(p)
    if (p < 0) or (p > 1):
        raise ValueError("Binomial p must be between 0 and 1.")
    if (k < 0) or (n < k):
        raise ValueError("Binomial k must be between 0 and n.")
    if k == n:
        return 0
    dn = n - k
    if k == 0:
        if p < 0.01:
            dk = -expm1(dn * log1p(-p))
        else:
            dk = 1 - pow(1.0 - p, dn)
    else:
        dk = k + 1
        dk = betai(dk, dn, p)
    return dk


def pdtr(k, m):
    """Returns sum of left tail of Poisson distribution, 0 through k.

    See Cephes docs for details.
    """
    if k < 0:
        raise ValueError("Poisson k must be >= 0.")
    if m < 0:
        raise ValueError("Poisson m must be >= 0.")
    return igamc(k + 1, m)


def pdtrc(k, m):
    """Returns sum of right tail of Poisson distribution, k+1 through infinity.

    See Cephes docs for details.
    """
    if k < 0:
        raise ValueError("Poisson k must be >= 0.")
    if m < 0:
        raise ValueError("Poisson m must be >= 0.")
    return igam(k + 1, m)


def gdtr(a, b, x):
    """Returns integral from 0 to x of Gamma distribution with params a and b."""
    if x < 0.0:
        raise ZeroDivisionError("x must be at least 0.")
    return igam(b, a * x)


def gdtrc(a, b, x):
    """Returns integral from x to inf of Gamma distribution with params a and b."""
    if x < 0.0:
        raise ZeroDivisionError("x must be at least 0.")
    return igamc(b, a * x)


# note: ndtri for the normal distribution is already imported


def stdtri(k, p):
    """Returns inverse of Student's t distribution. k = df."""
    p = fix_rounding_error(p)
    # handle easy cases
    if k <= 0 or p < 0.0 or p > 1.0:
        raise ZeroDivisionError("k must be >= 1, p between 1 and 0.")
    rk = k
    # handle intermediate values
    if p > 0.25 and p < 0.75:
        if p == 0.5:
            return 0.0
        z = 1.0 - 2.0 * p
        z = incbi(0.5, 0.5 * rk, abs(z))
        t = sqrt(rk * z / (1.0 - z))
        if p < 0.5:
            t = -t
        return t
    # handle extreme values
    rflg = -1
    if p >= 0.5:
        p = 1.0 - p
        rflg = 1
    z = incbi(0.5 * rk, 0.5, 2.0 * p)

    if MAXNUM * z < rk:
        return rflg * MAXNUM
    t = sqrt(rk / z - rk)
    return rflg * t


def pdtri(k, p):
    """Inverse of Poisson distribution.

    Finds Poission mean such that integral from 0 to k is p.
    """
    p = fix_rounding_error(p)
    if k < 0 or p < 0.0 or p >= 1.0:
        raise ZeroDivisionError("k must be >=0, p between 1 and 0.")
    v = k + 1
    return igami(v, p)


def bdtri(k, n, y):
    """Inverse of binomial distribution.

    Finds binomial p such that sum of terms 0-k reaches cum probability y.
    """
    y = fix_rounding_error(y)
    if y < 0.0 or y > 1.0:
        raise ZeroDivisionError("y must be between 1 and 0.")
    if k < 0 or n <= k:
        raise ZeroDivisionError("k must be between 0 and n")
    dn = n - k
    if k == 0:
        if y > 0.8:
            p = -expm1(log1p(y - 1.0) / dn)
        else:
            p = 1.0 - y ** (1.0 / dn)
    else:
        dk = k + 1
        p = incbet(dn, dk, 0.5)
        if p > 0.5:
            p = incbi(dk, dn, 1.0 - y)
        else:
            p = 1.0 - incbi(dn, dk, y)
    return p


def gdtri(a, b, y):
    """Returns Gamma such that y is the probability in the integral.

    WARNING: if 1-y == 1, gives incorrect result. The scipy implementation
    gets around this by using cdflib, which is in Fortran. Until someone
    gets around to translating that, only use this function for values of
    p greater than 1e-15 or so!
    """
    y = fix_rounding_error(y)
    if y < 0.0 or y > 1.0 or a <= 0.0 or b < 0.0:
        raise ZeroDivisionError("a and b must be non-negative, y from 0 to 1.")
    return igami(b, 1.0 - y) / a


def fdtri(a, b, y):
    """Returns inverse of F distribution."""
    y = fix_rounding_error(y)
    if a < 1.0 or b < 1.0 or y <= 0.0 or y > 1.0:
        raise ZeroDivisionError("y must be between 0 and 1; a and b >= 1")
    y = 1.0 - y
    # Compute probability for x = 0.5
    w = incbet(0.5 * b, 0.5 * a, 0.5)
    # If that is greater than y, then the solution w < .5.
    # Otherwise, solve at 1-y to remove cancellation in (b - b*w).
    if w > y or y < 0.001:
        w = incbi(0.5 * b, 0.5 * a, y)
        x = (b - b * w) / (a * w)
    else:
        w = incbi(0.5 * a, 0.5 * b, 1.0 - y)
        x = b * w / (a * (1.0 - w))
    return x


def probability_points(n):
    """return series of n probabilities

    Returns
    -------
    Numpy array of probabilities

    Notes
    -----
    Useful for plotting probability distributions
    """
    assert n > 0, f"{n} must be > 0"
    adj = 0.5 if n > 10 else 3 / 8
    denom = n if n > 10 else n + 1 - 2 * adj
    return array([(i - adj) / denom for i in range(1, n + 1)])


def theoretical_quantiles(n, dist, *args):
    """returns theoretical quantiles from dist

    Parameters
    ----------
    n : int
        number of elements
    dist : str
        one of 'normal', 'chisq', 't', 'uniform'

    Returns
    -------
    Numpy array of quantiles
    """
    dist = dist.lower()
    funcs = dict(
        normal=ndtri,
        chisq=chi2.isf,
        t=stdtri,
    )

    if dist != "uniform" and dist not in funcs:
        raise ValueError(f"'{dist} not in {list(funcs)}")

    probs = probability_points(n)
    if dist == "uniform":
        return probs

    func = funcs[dist]

    if not args:
        return array([func(p) for p in probs])

    if (
        dist == "chisq"
    ):  # to use scipy.stats.distributions.chi2.isf we need to reverse the order of the arguments
        return array([func(*((p,) + args)) for p in probs])

    return array([func(*(args + (p,))) for p in probs])<|MERGE_RESOLUTION|>--- conflicted
+++ resolved
@@ -23,11 +23,6 @@
     log1p,
     ndtri,
 )
-<<<<<<< HEAD
-=======
-from cogent3.util import warning as c3warn
-
->>>>>>> 93c3fdfc
 from cogent3.util import warning as c3warn
 
 
